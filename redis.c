/*
 * Copyright (c) 2009-2010, Salvatore Sanfilippo <antirez at gmail dot com>
 * All rights reserved.
 *
 * Redistribution and use in source and binary forms, with or without
 * modification, are permitted provided that the following conditions are met:
 *
 *   * Redistributions of source code must retain the above copyright notice,
 *     this list of conditions and the following disclaimer.
 *   * Redistributions in binary form must reproduce the above copyright
 *     notice, this list of conditions and the following disclaimer in the
 *     documentation and/or other materials provided with the distribution.
 *   * Neither the name of Redis nor the names of its contributors may be used
 *     to endorse or promote products derived from this software without
 *     specific prior written permission.
 *
 * THIS SOFTWARE IS PROVIDED BY THE COPYRIGHT HOLDERS AND CONTRIBUTORS "AS IS"
 * AND ANY EXPRESS OR IMPLIED WARRANTIES, INCLUDING, BUT NOT LIMITED TO, THE
 * IMPLIED WARRANTIES OF MERCHANTABILITY AND FITNESS FOR A PARTICULAR PURPOSE
 * ARE DISCLAIMED. IN NO EVENT SHALL THE COPYRIGHT OWNER OR CONTRIBUTORS BE
 * LIABLE FOR ANY DIRECT, INDIRECT, INCIDENTAL, SPECIAL, EXEMPLARY, OR
 * CONSEQUENTIAL DAMAGES (INCLUDING, BUT NOT LIMITED TO, PROCUREMENT OF
 * SUBSTITUTE GOODS OR SERVICES; LOSS OF USE, DATA, OR PROFITS; OR BUSINESS
 * INTERRUPTION) HOWEVER CAUSED AND ON ANY THEORY OF LIABILITY, WHETHER IN
 * CONTRACT, STRICT LIABILITY, OR TORT (INCLUDING NEGLIGENCE OR OTHERWISE)
 * ARISING IN ANY WAY OUT OF THE USE OF THIS SOFTWARE, EVEN IF ADVISED OF THE
 * POSSIBILITY OF SUCH DAMAGE.
 */

#define REDIS_VERSION "2.1.1"

#include "fmacros.h"
#include "config.h"

#include <stdio.h>
#include <stdlib.h>
#include <string.h>
#include <time.h>
#include <unistd.h>
#include <signal.h>

#ifdef HAVE_BACKTRACE
#include <execinfo.h>
#include <ucontext.h>
#endif /* HAVE_BACKTRACE */

#include <sys/wait.h>
#include <errno.h>
#include <assert.h>
#include <ctype.h>
#include <stdarg.h>
#include <inttypes.h>
#include <arpa/inet.h>
#include <sys/stat.h>
#include <fcntl.h>
#include <sys/time.h>
#include <sys/resource.h>
#include <sys/uio.h>
#include <limits.h>
#include <float.h>
#include <math.h>
#include <pthread.h>

#if defined(__sun)
#include "solarisfixes.h"
#endif

#include "redis.h"
#include "ae.h"     /* Event driven programming library */
#include "sds.h"    /* Dynamic safe strings */
#include "anet.h"   /* Networking the easy way */
#include "dict.h"   /* Hash tables */
#include "adlist.h" /* Linked lists */
#include "zmalloc.h" /* total memory usage aware version of malloc/free */
#include "lzf.h"    /* LZF compression library */
#include "pqsort.h" /* Partial qsort for SORT+LIMIT */
#include "zipmap.h" /* Compact dictionary-alike data structure */
#include "ziplist.h" /* Compact list data structure */
#include "sha1.h"   /* SHA1 is used for DEBUG DIGEST */
#include "release.h" /* Release and/or git repository information */

/* Error codes */
#define REDIS_OK                0
#define REDIS_ERR               -1

/* Static server configuration */
#define REDIS_SERVERPORT        6379    /* TCP port */
#define REDIS_MAXIDLETIME       (60*5)  /* default client timeout */
#define REDIS_IOBUF_LEN         1024
#define REDIS_LOADBUF_LEN       1024
#define REDIS_STATIC_ARGS       8
#define REDIS_DEFAULT_DBNUM     16
#define REDIS_CONFIGLINE_MAX    1024
#define REDIS_OBJFREELIST_MAX   1000000 /* Max number of objects to cache */
#define REDIS_MAX_SYNC_TIME     60      /* Slave can't take more to sync */
#define REDIS_EXPIRELOOKUPS_PER_CRON    10 /* lookup 10 expires per loop */
#define REDIS_MAX_WRITE_PER_EVENT (1024*64)
#define REDIS_REQUEST_MAX_SIZE (1024*1024*256) /* max bytes in inline command */

/* If more then REDIS_WRITEV_THRESHOLD write packets are pending use writev */
#define REDIS_WRITEV_THRESHOLD      3
/* Max number of iovecs used for each writev call */
#define REDIS_WRITEV_IOVEC_COUNT    256

/* Hash table parameters */
#define REDIS_HT_MINFILL        10      /* Minimal hash table fill 10% */

/* Command flags */
#define REDIS_CMD_BULK          1       /* Bulk write command */
#define REDIS_CMD_INLINE        2       /* Inline command */
/* REDIS_CMD_DENYOOM reserves a longer comment: all the commands marked with
   this flags will return an error when the 'maxmemory' option is set in the
   config file and the server is using more than maxmemory bytes of memory.
   In short this commands are denied on low memory conditions. */
#define REDIS_CMD_DENYOOM       4
#define REDIS_CMD_FORCE_REPLICATION 8 /* Force replication even if dirty is 0 */

/* Object types */
#define REDIS_STRING 0
#define REDIS_LIST 1
#define REDIS_SET 2
#define REDIS_ZSET 3
#define REDIS_HASH 4
#define REDIS_VMPOINTER 8

/* Objects encoding. Some kind of objects like Strings and Hashes can be
 * internally represented in multiple ways. The 'encoding' field of the object
 * is set to one of this fields for this object. */
#define REDIS_ENCODING_RAW 0     /* Raw representation */
#define REDIS_ENCODING_INT 1     /* Encoded as integer */
#define REDIS_ENCODING_HT 2      /* Encoded as hash table */
#define REDIS_ENCODING_ZIPMAP 3  /* Encoded as zipmap */
#define REDIS_ENCODING_LIST 4    /* Encoded as zipmap */
#define REDIS_ENCODING_ZIPLIST 5 /* Encoded as ziplist */

static char* strencoding[] = {
    "raw", "int", "zipmap", "hashtable"
};

/* Object types only used for dumping to disk */
#define REDIS_EXPIRETIME 253
#define REDIS_SELECTDB 254
#define REDIS_EOF 255

/* Defines related to the dump file format. To store 32 bits lengths for short
 * keys requires a lot of space, so we check the most significant 2 bits of
 * the first byte to interpreter the length:
 *
 * 00|000000 => if the two MSB are 00 the len is the 6 bits of this byte
 * 01|000000 00000000 =>  01, the len is 14 byes, 6 bits + 8 bits of next byte
 * 10|000000 [32 bit integer] => if it's 01, a full 32 bit len will follow
 * 11|000000 this means: specially encoded object will follow. The six bits
 *           number specify the kind of object that follows.
 *           See the REDIS_RDB_ENC_* defines.
 *
 * Lenghts up to 63 are stored using a single byte, most DB keys, and may
 * values, will fit inside. */
#define REDIS_RDB_6BITLEN 0
#define REDIS_RDB_14BITLEN 1
#define REDIS_RDB_32BITLEN 2
#define REDIS_RDB_ENCVAL 3
#define REDIS_RDB_LENERR UINT_MAX

/* When a length of a string object stored on disk has the first two bits
 * set, the remaining two bits specify a special encoding for the object
 * accordingly to the following defines: */
#define REDIS_RDB_ENC_INT8 0        /* 8 bit signed integer */
#define REDIS_RDB_ENC_INT16 1       /* 16 bit signed integer */
#define REDIS_RDB_ENC_INT32 2       /* 32 bit signed integer */
#define REDIS_RDB_ENC_LZF 3         /* string compressed with FASTLZ */

/* Virtual memory object->where field. */
#define REDIS_VM_MEMORY 0       /* The object is on memory */
#define REDIS_VM_SWAPPED 1      /* The object is on disk */
#define REDIS_VM_SWAPPING 2     /* Redis is swapping this object on disk */
#define REDIS_VM_LOADING 3      /* Redis is loading this object from disk */

/* Virtual memory static configuration stuff.
 * Check vmFindContiguousPages() to know more about this magic numbers. */
#define REDIS_VM_MAX_NEAR_PAGES 65536
#define REDIS_VM_MAX_RANDOM_JUMP 4096
#define REDIS_VM_MAX_THREADS 32
#define REDIS_THREAD_STACK_SIZE (1024*1024*4)
/* The following is the *percentage* of completed I/O jobs to process when the
 * handelr is called. While Virtual Memory I/O operations are performed by
 * threads, this operations must be processed by the main thread when completed
 * in order to take effect. */
#define REDIS_MAX_COMPLETED_JOBS_PROCESSED 1

/* Client flags */
#define REDIS_SLAVE 1       /* This client is a slave server */
#define REDIS_MASTER 2      /* This client is a master server */
#define REDIS_MONITOR 4     /* This client is a slave monitor, see MONITOR */
#define REDIS_MULTI 8       /* This client is in a MULTI context */
#define REDIS_BLOCKED 16    /* The client is waiting in a blocking operation */
#define REDIS_IO_WAIT 32    /* The client is waiting for Virtual Memory I/O */
#define REDIS_DIRTY_CAS 64  /* Watched keys modified. EXEC will fail. */

/* Slave replication state - slave side */
#define REDIS_REPL_NONE 0   /* No active replication */
#define REDIS_REPL_CONNECT 1    /* Must connect to master */
#define REDIS_REPL_CONNECTED 2  /* Connected to master */

/* Slave replication state - from the point of view of master
 * Note that in SEND_BULK and ONLINE state the slave receives new updates
 * in its output queue. In the WAIT_BGSAVE state instead the server is waiting
 * to start the next background saving in order to send updates to it. */
#define REDIS_REPL_WAIT_BGSAVE_START 3 /* master waits bgsave to start feeding it */
#define REDIS_REPL_WAIT_BGSAVE_END 4 /* master waits bgsave to start bulk DB transmission */
#define REDIS_REPL_SEND_BULK 5 /* master is sending the bulk DB */
#define REDIS_REPL_ONLINE 6 /* bulk DB already transmitted, receive updates */

/* List related stuff */
#define REDIS_HEAD 0
#define REDIS_TAIL 1

/* Sort operations */
#define REDIS_SORT_GET 0
#define REDIS_SORT_ASC 1
#define REDIS_SORT_DESC 2
#define REDIS_SORTKEY_MAX 1024

/* Log levels */
#define REDIS_DEBUG 0
#define REDIS_VERBOSE 1
#define REDIS_NOTICE 2
#define REDIS_WARNING 3

/* Anti-warning macro... */
#define REDIS_NOTUSED(V) ((void) V)

#define ZSKIPLIST_MAXLEVEL 32 /* Should be enough for 2^32 elements */
#define ZSKIPLIST_P 0.25      /* Skiplist P = 1/4 */

/* Append only defines */
#define APPENDFSYNC_NO 0
#define APPENDFSYNC_ALWAYS 1
#define APPENDFSYNC_EVERYSEC 2

/* Hashes related defaults */
#define REDIS_HASH_MAX_ZIPMAP_ENTRIES 64
#define REDIS_HASH_MAX_ZIPMAP_VALUE 512

/* We can print the stacktrace, so our assert is defined this way: */
#define redisAssert(_e) ((_e)?(void)0 : (_redisAssert(#_e,__FILE__,__LINE__),_exit(1)))
#define redisPanic(_e) _redisPanic(#_e,__FILE__,__LINE__),_exit(1)
static void _redisAssert(char *estr, char *file, int line);
static void _redisPanic(char *msg, char *file, int line);

/*================================= Data types ============================== */

/* A redis object, that is a type able to hold a string / list / set */

/* The actual Redis Object */
typedef struct redisObject {
    unsigned type:4;
    unsigned storage:2;     /* REDIS_VM_MEMORY or REDIS_VM_SWAPPING */
    unsigned encoding:4;
    unsigned lru:22;        /* lru time (relative to server.lruclock) */
    int refcount;
    void *ptr;
    /* VM fields, this are only allocated if VM is active, otherwise the
     * object allocation function will just allocate
     * sizeof(redisObjct) minus sizeof(redisObjectVM), so using
     * Redis without VM active will not have any overhead. */
} robj;

/* The VM pointer structure - identifies an object in the swap file.
 *
 * This object is stored in place of the value
 * object in the main key->value hash table representing a database.
 * Note that the first fields (type, storage) are the same as the redisObject
 * structure so that vmPointer strucuters can be accessed even when casted
 * as redisObject structures.
 *
 * This is useful as we don't know if a value object is or not on disk, but we
 * are always able to read obj->storage to check this. For vmPointer
 * structures "type" is set to REDIS_VMPOINTER (even if without this field
 * is still possible to check the kind of object from the value of 'storage').*/
typedef struct vmPointer {
    unsigned type:4;
    unsigned storage:2; /* REDIS_VM_SWAPPED or REDIS_VM_LOADING */
    unsigned notused:26;
    unsigned int vtype; /* type of the object stored in the swap file */
    off_t page;         /* the page at witch the object is stored on disk */
    off_t usedpages;    /* number of pages used on disk */
} vmpointer;

/* Macro used to initalize a Redis object allocated on the stack.
 * Note that this macro is taken near the structure definition to make sure
 * we'll update it when the structure is changed, to avoid bugs like
 * bug #85 introduced exactly in this way. */
#define initStaticStringObject(_var,_ptr) do { \
    _var.refcount = 1; \
    _var.type = REDIS_STRING; \
    _var.encoding = REDIS_ENCODING_RAW; \
    _var.ptr = _ptr; \
    _var.storage = REDIS_VM_MEMORY; \
} while(0);

typedef struct redisDb {
    dict *dict;                 /* The keyspace for this DB */
    dict *expires;              /* Timeout of keys with a timeout set */
    dict *blocking_keys;        /* Keys with clients waiting for data (BLPOP) */
    dict *io_keys;              /* Keys with clients waiting for VM I/O */
    dict *watched_keys;         /* WATCHED keys for MULTI/EXEC CAS */
    int id;
} redisDb;

/* Client MULTI/EXEC state */
typedef struct multiCmd {
    robj **argv;
    int argc;
    struct redisCommand *cmd;
} multiCmd;

typedef struct multiState {
    multiCmd *commands;     /* Array of MULTI commands */
    int count;              /* Total number of MULTI commands */
} multiState;

/* With multiplexing we need to take per-clinet state.
 * Clients are taken in a liked list. */
typedef struct redisClient {
    int fd;
    redisDb *db;
    int dictid;
    sds querybuf;
    robj **argv, **mbargv;
    int argc, mbargc;
    int bulklen;            /* bulk read len. -1 if not in bulk read mode */
    int multibulk;          /* multi bulk command format active */
    list *reply;
    int sentlen;
    time_t lastinteraction; /* time of the last interaction, used for timeout */
    int flags;              /* REDIS_SLAVE | REDIS_MONITOR | REDIS_MULTI ... */
    int slaveseldb;         /* slave selected db, if this client is a slave */
    int authenticated;      /* when requirepass is non-NULL */
    int replstate;          /* replication state if this is a slave */
    int repldbfd;           /* replication DB file descriptor */
    long repldboff;         /* replication DB file offset */
    off_t repldbsize;       /* replication DB file size */
    multiState mstate;      /* MULTI/EXEC state */
    robj **blocking_keys;   /* The key we are waiting to terminate a blocking
                             * operation such as BLPOP. Otherwise NULL. */
    int blocking_keys_num;  /* Number of blocking keys */
    time_t blockingto;      /* Blocking operation timeout. If UNIX current time
                             * is >= blockingto then the operation timed out. */
    list *io_keys;          /* Keys this client is waiting to be loaded from the
                             * swap file in order to continue. */
    list *watched_keys;     /* Keys WATCHED for MULTI/EXEC CAS */
    dict *pubsub_channels;  /* channels a client is interested in (SUBSCRIBE) */
    list *pubsub_patterns;  /* patterns a client is interested in (SUBSCRIBE) */
} redisClient;

struct saveparam {
    time_t seconds;
    int changes;
};

/* Global server state structure */
struct redisServer {
    int port;
    int fd;
    redisDb *db;
    long long dirty;            /* changes to DB from the last save */
    list *clients;
    list *slaves, *monitors;
    char neterr[ANET_ERR_LEN];
    aeEventLoop *el;
    int cronloops;              /* number of times the cron function run */
    list *objfreelist;          /* A list of freed objects to avoid malloc() */
    time_t lastsave;            /* Unix time of last save succeeede */
    /* Fields used only for stats */
    time_t stat_starttime;         /* server start time */
    long long stat_numcommands;    /* number of processed commands */
    long long stat_numconnections; /* number of connections received */
    long long stat_expiredkeys;   /* number of expired keys */
    /* Configuration */
    int verbosity;
    int glueoutputbuf;
    int maxidletime;
    int dbnum;
    int daemonize;
    int appendonly;
    int appendfsync;
    int no_appendfsync_on_rewrite;
    int shutdown_asap;
    time_t lastfsync;
    int appendfd;
    int appendseldb;
    char *pidfile;
    pid_t bgsavechildpid;
    pid_t bgrewritechildpid;
    sds bgrewritebuf; /* buffer taken by parent during oppend only rewrite */
    sds aofbuf;       /* AOF buffer, written before entering the event loop */
    struct saveparam *saveparams;
    int saveparamslen;
    char *logfile;
    char *bindaddr;
    char *dbfilename;
    char *appendfilename;
    char *requirepass;
    int rdbcompression;
    int activerehashing;
    /* Replication related */
    int isslave;
    char *masterauth;
    char *masterhost;
    int masterport;
    redisClient *master;    /* client that is master for this slave */
    int replstate;
    unsigned int maxclients;
    unsigned long long maxmemory;
    unsigned int blpop_blocked_clients;
    unsigned int vm_blocked_clients;
    /* Sort parameters - qsort_r() is only available under BSD so we
     * have to take this state global, in order to pass it to sortCompare() */
    int sort_desc;
    int sort_alpha;
    int sort_bypattern;
    /* Virtual memory configuration */
    int vm_enabled;
    char *vm_swap_file;
    off_t vm_page_size;
    off_t vm_pages;
    unsigned long long vm_max_memory;
    /* Hashes config */
    size_t hash_max_zipmap_entries;
    size_t hash_max_zipmap_value;
    /* Virtual memory state */
    FILE *vm_fp;
    int vm_fd;
    off_t vm_next_page; /* Next probably empty page */
    off_t vm_near_pages; /* Number of pages allocated sequentially */
    unsigned char *vm_bitmap; /* Bitmap of free/used pages */
    time_t unixtime;    /* Unix time sampled every second. */
    /* Virtual memory I/O threads stuff */
    /* An I/O thread process an element taken from the io_jobs queue and
     * put the result of the operation in the io_done list. While the
     * job is being processed, it's put on io_processing queue. */
    list *io_newjobs; /* List of VM I/O jobs yet to be processed */
    list *io_processing; /* List of VM I/O jobs being processed */
    list *io_processed; /* List of VM I/O jobs already processed */
    list *io_ready_clients; /* Clients ready to be unblocked. All keys loaded */
    pthread_mutex_t io_mutex; /* lock to access io_jobs/io_done/io_thread_job */
    pthread_mutex_t obj_freelist_mutex; /* safe redis objects creation/free */
    pthread_mutex_t io_swapfile_mutex; /* So we can lseek + write */
    pthread_attr_t io_threads_attr; /* attributes for threads creation */
    int io_active_threads; /* Number of running I/O threads */
    int vm_max_threads; /* Max number of I/O threads running at the same time */
    /* Our main thread is blocked on the event loop, locking for sockets ready
     * to be read or written, so when a threaded I/O operation is ready to be
     * processed by the main thread, the I/O thread will use a unix pipe to
     * awake the main thread. The followings are the two pipe FDs. */
    int io_ready_pipe_read;
    int io_ready_pipe_write;
    /* Virtual memory stats */
    unsigned long long vm_stats_used_pages;
    unsigned long long vm_stats_swapped_objects;
    unsigned long long vm_stats_swapouts;
    unsigned long long vm_stats_swapins;
    /* Pubsub */
    dict *pubsub_channels; /* Map channels to list of subscribed clients */
    list *pubsub_patterns; /* A list of pubsub_patterns */
    /* Misc */
    FILE *devnull;
    unsigned lruclock:22;        /* clock incrementing every minute, for LRU */
    unsigned lruclock_padding:10;
};

typedef struct pubsubPattern {
    redisClient *client;
    robj *pattern;
} pubsubPattern;

typedef void redisCommandProc(redisClient *c);
typedef void redisVmPreloadProc(redisClient *c, struct redisCommand *cmd, int argc, robj **argv);
struct redisCommand {
    char *name;
    redisCommandProc *proc;
    int arity;
    int flags;
    /* Use a function to determine which keys need to be loaded
     * in the background prior to executing this command. Takes precedence
     * over vm_firstkey and others, ignored when NULL */
    redisVmPreloadProc *vm_preload_proc;
    /* What keys should be loaded in background when calling this command? */
    int vm_firstkey; /* The first argument that's a key (0 = no keys) */
    int vm_lastkey;  /* THe last argument that's a key */
    int vm_keystep;  /* The step between first and last key */
};

struct redisFunctionSym {
    char *name;
    unsigned long pointer;
};

typedef struct _redisSortObject {
    robj *obj;
    union {
        double score;
        robj *cmpobj;
    } u;
} redisSortObject;

typedef struct _redisSortOperation {
    int type;
    robj *pattern;
} redisSortOperation;

/* ZSETs use a specialized version of Skiplists */

typedef struct zskiplistNode {
    struct zskiplistNode **forward;
    struct zskiplistNode *backward;
    unsigned int *span;
    double score;
    robj *obj;
} zskiplistNode;

typedef struct zskiplist {
    struct zskiplistNode *header, *tail;
    unsigned long length;
    int level;
} zskiplist;

typedef struct zset {
    dict *dict;
    zskiplist *zsl;
} zset;

/* Our shared "common" objects */

#define REDIS_SHARED_INTEGERS 10000
struct sharedObjectsStruct {
    robj *crlf, *ok, *err, *emptybulk, *czero, *cone, *pong, *space,
    *colon, *nullbulk, *nullmultibulk, *queued,
    *emptymultibulk, *wrongtypeerr, *nokeyerr, *syntaxerr, *sameobjecterr,
    *outofrangeerr, *plus,
    *select0, *select1, *select2, *select3, *select4,
    *select5, *select6, *select7, *select8, *select9,
    *messagebulk, *pmessagebulk, *subscribebulk, *unsubscribebulk, *mbulk3,
    *mbulk4, *psubscribebulk, *punsubscribebulk,
    *integers[REDIS_SHARED_INTEGERS];
} shared;

/* Global vars that are actally used as constants. The following double
 * values are used for double on-disk serialization, and are initialized
 * at runtime to avoid strange compiler optimizations. */

static double R_Zero, R_PosInf, R_NegInf, R_Nan;

/* VM threaded I/O request message */
#define REDIS_IOJOB_LOAD 0          /* Load from disk to memory */
#define REDIS_IOJOB_PREPARE_SWAP 1  /* Compute needed pages */
#define REDIS_IOJOB_DO_SWAP 2       /* Swap from memory to disk */
typedef struct iojob {
    int type;   /* Request type, REDIS_IOJOB_* */
    redisDb *db;/* Redis database */
    robj *key;  /* This I/O request is about swapping this key */
    robj *id;   /* Unique identifier of this job:
                   this is the object to swap for REDIS_IOREQ_*_SWAP, or the
                   vmpointer objct for REDIS_IOREQ_LOAD. */
    robj *val;  /* the value to swap for REDIS_IOREQ_*_SWAP, otherwise this
                 * field is populated by the I/O thread for REDIS_IOREQ_LOAD. */
    off_t page; /* Swap page where to read/write the object */
    off_t pages; /* Swap pages needed to save object. PREPARE_SWAP return val */
    int canceled; /* True if this command was canceled by blocking side of VM */
    pthread_t thread; /* ID of the thread processing this entry */
} iojob;

/*================================ Prototypes =============================== */

static void freeStringObject(robj *o);
static void freeListObject(robj *o);
static void freeSetObject(robj *o);
static void decrRefCount(void *o);
static robj *createObject(int type, void *ptr);
static void freeClient(redisClient *c);
static int rdbLoad(char *filename);
static void addReply(redisClient *c, robj *obj);
static void addReplySds(redisClient *c, sds s);
static void incrRefCount(robj *o);
static int rdbSaveBackground(char *filename);
static robj *createStringObject(char *ptr, size_t len);
static robj *dupStringObject(robj *o);
static void replicationFeedSlaves(list *slaves, int dictid, robj **argv, int argc);
static void replicationFeedMonitors(list *monitors, int dictid, robj **argv, int argc);
static void flushAppendOnlyFile(void);
static void feedAppendOnlyFile(struct redisCommand *cmd, int dictid, robj **argv, int argc);
static int syncWithMaster(void);
static robj *tryObjectEncoding(robj *o);
static robj *getDecodedObject(robj *o);
static int removeExpire(redisDb *db, robj *key);
static int expireIfNeeded(redisDb *db, robj *key);
static int deleteIfVolatile(redisDb *db, robj *key);
static int dbDelete(redisDb *db, robj *key);
static time_t getExpire(redisDb *db, robj *key);
static int setExpire(redisDb *db, robj *key, time_t when);
static void updateSlavesWaitingBgsave(int bgsaveerr);
static void freeMemoryIfNeeded(void);
static int processCommand(redisClient *c);
static void setupSigSegvAction(void);
static void rdbRemoveTempFile(pid_t childpid);
static void aofRemoveTempFile(pid_t childpid);
static size_t stringObjectLen(robj *o);
static void processInputBuffer(redisClient *c);
static zskiplist *zslCreate(void);
static void zslFree(zskiplist *zsl);
static void zslInsert(zskiplist *zsl, double score, robj *obj);
static void sendReplyToClientWritev(aeEventLoop *el, int fd, void *privdata, int mask);
static void initClientMultiState(redisClient *c);
static void freeClientMultiState(redisClient *c);
static void queueMultiCommand(redisClient *c, struct redisCommand *cmd);
static void unblockClientWaitingData(redisClient *c);
static int handleClientsWaitingListPush(redisClient *c, robj *key, robj *ele);
static void vmInit(void);
static void vmMarkPagesFree(off_t page, off_t count);
static robj *vmLoadObject(robj *o);
static robj *vmPreviewObject(robj *o);
static int vmSwapOneObjectBlocking(void);
static int vmSwapOneObjectThreaded(void);
static int vmCanSwapOut(void);
static int tryFreeOneObjectFromFreelist(void);
static void acceptHandler(aeEventLoop *el, int fd, void *privdata, int mask);
static void vmThreadedIOCompletedJob(aeEventLoop *el, int fd, void *privdata, int mask);
static void vmCancelThreadedIOJob(robj *o);
static void lockThreadedIO(void);
static void unlockThreadedIO(void);
static int vmSwapObjectThreaded(robj *key, robj *val, redisDb *db);
static void freeIOJob(iojob *j);
static void queueIOJob(iojob *j);
static int vmWriteObjectOnSwap(robj *o, off_t page);
static robj *vmReadObjectFromSwap(off_t page, int type);
static void waitEmptyIOJobsQueue(void);
static void vmReopenSwapFile(void);
static int vmFreePage(off_t page);
static void zunionInterBlockClientOnSwappedKeys(redisClient *c, struct redisCommand *cmd, int argc, robj **argv);
static void execBlockClientOnSwappedKeys(redisClient *c, struct redisCommand *cmd, int argc, robj **argv);
static int blockClientOnSwappedKeys(redisClient *c, struct redisCommand *cmd);
static int dontWaitForSwappedKey(redisClient *c, robj *key);
static void handleClientsBlockedOnSwappedKey(redisDb *db, robj *key);
static void readQueryFromClient(aeEventLoop *el, int fd, void *privdata, int mask);
static struct redisCommand *lookupCommand(char *name);
static void call(redisClient *c, struct redisCommand *cmd);
static void resetClient(redisClient *c);
static void convertToRealHash(robj *o);
static int pubsubUnsubscribeAllChannels(redisClient *c, int notify);
static int pubsubUnsubscribeAllPatterns(redisClient *c, int notify);
static void freePubsubPattern(void *p);
static int listMatchPubsubPattern(void *a, void *b);
static int compareStringObjects(robj *a, robj *b);
static int equalStringObjects(robj *a, robj *b);
static void usage();
static int rewriteAppendOnlyFileBackground(void);
static vmpointer *vmSwapObjectBlocking(robj *val);
static int prepareForShutdown();
static void touchWatchedKey(redisDb *db, robj *key);
static void touchWatchedKeysOnFlush(int dbid);
static void unwatchAllKeys(redisClient *c);

static void authCommand(redisClient *c);
static void pingCommand(redisClient *c);
static void echoCommand(redisClient *c);
static void setCommand(redisClient *c);
static void setnxCommand(redisClient *c);
static void setexCommand(redisClient *c);
static void getCommand(redisClient *c);
static void delCommand(redisClient *c);
static void existsCommand(redisClient *c);
static void incrCommand(redisClient *c);
static void decrCommand(redisClient *c);
static void incrbyCommand(redisClient *c);
static void decrbyCommand(redisClient *c);
static void selectCommand(redisClient *c);
static void randomkeyCommand(redisClient *c);
static void keysCommand(redisClient *c);
static void dbsizeCommand(redisClient *c);
static void lastsaveCommand(redisClient *c);
static void saveCommand(redisClient *c);
static void bgsaveCommand(redisClient *c);
static void bgrewriteaofCommand(redisClient *c);
static void shutdownCommand(redisClient *c);
static void moveCommand(redisClient *c);
static void renameCommand(redisClient *c);
static void renamenxCommand(redisClient *c);
static void lpushCommand(redisClient *c);
static void rpushCommand(redisClient *c);
static void lpopCommand(redisClient *c);
static void rpopCommand(redisClient *c);
static void llenCommand(redisClient *c);
static void lindexCommand(redisClient *c);
static void lrangeCommand(redisClient *c);
static void ltrimCommand(redisClient *c);
static void typeCommand(redisClient *c);
static void lsetCommand(redisClient *c);
static void saddCommand(redisClient *c);
static void sremCommand(redisClient *c);
static void smoveCommand(redisClient *c);
static void sismemberCommand(redisClient *c);
static void scardCommand(redisClient *c);
static void spopCommand(redisClient *c);
static void srandmemberCommand(redisClient *c);
static void sinterCommand(redisClient *c);
static void sinterstoreCommand(redisClient *c);
static void sunionCommand(redisClient *c);
static void sunionstoreCommand(redisClient *c);
static void sdiffCommand(redisClient *c);
static void sdiffstoreCommand(redisClient *c);
static void syncCommand(redisClient *c);
static void flushdbCommand(redisClient *c);
static void flushallCommand(redisClient *c);
static void sortCommand(redisClient *c);
static void lremCommand(redisClient *c);
static void rpoplpushcommand(redisClient *c);
static void infoCommand(redisClient *c);
static void mgetCommand(redisClient *c);
static void monitorCommand(redisClient *c);
static void expireCommand(redisClient *c);
static void expireatCommand(redisClient *c);
static void getsetCommand(redisClient *c);
static void ttlCommand(redisClient *c);
static void slaveofCommand(redisClient *c);
static void debugCommand(redisClient *c);
static void msetCommand(redisClient *c);
static void msetnxCommand(redisClient *c);
static void zaddCommand(redisClient *c);
static void zincrbyCommand(redisClient *c);
static void zrangeCommand(redisClient *c);
static void zrangebyscoreCommand(redisClient *c);
static void zcountCommand(redisClient *c);
static void zrevrangeCommand(redisClient *c);
static void zcardCommand(redisClient *c);
static void zremCommand(redisClient *c);
static void zscoreCommand(redisClient *c);
static void zremrangebyscoreCommand(redisClient *c);
static void multiCommand(redisClient *c);
static void execCommand(redisClient *c);
static void discardCommand(redisClient *c);
static void blpopCommand(redisClient *c);
static void brpopCommand(redisClient *c);
static void appendCommand(redisClient *c);
static void substrCommand(redisClient *c);
static void zrankCommand(redisClient *c);
static void zrevrankCommand(redisClient *c);
static void hsetCommand(redisClient *c);
static void hsetnxCommand(redisClient *c);
static void hgetCommand(redisClient *c);
static void hmsetCommand(redisClient *c);
static void hmgetCommand(redisClient *c);
static void hdelCommand(redisClient *c);
static void hlenCommand(redisClient *c);
static void zremrangebyrankCommand(redisClient *c);
static void zunionstoreCommand(redisClient *c);
static void zinterstoreCommand(redisClient *c);
static void hkeysCommand(redisClient *c);
static void hvalsCommand(redisClient *c);
static void hgetallCommand(redisClient *c);
static void hexistsCommand(redisClient *c);
static void configCommand(redisClient *c);
static void hincrbyCommand(redisClient *c);
static void subscribeCommand(redisClient *c);
static void unsubscribeCommand(redisClient *c);
static void psubscribeCommand(redisClient *c);
static void punsubscribeCommand(redisClient *c);
static void publishCommand(redisClient *c);
static void watchCommand(redisClient *c);
static void unwatchCommand(redisClient *c);

/*================================= Globals ================================= */

/* Global vars */
static struct redisServer server; /* server global state */
static struct redisCommand *commandTable;
static struct redisCommand readonlyCommandTable[] = {
    {"get",getCommand,2,REDIS_CMD_INLINE,NULL,1,1,1},
    {"set",setCommand,3,REDIS_CMD_BULK|REDIS_CMD_DENYOOM,NULL,0,0,0},
    {"setnx",setnxCommand,3,REDIS_CMD_BULK|REDIS_CMD_DENYOOM,NULL,0,0,0},
    {"setex",setexCommand,4,REDIS_CMD_BULK|REDIS_CMD_DENYOOM,NULL,0,0,0},
    {"append",appendCommand,3,REDIS_CMD_BULK|REDIS_CMD_DENYOOM,NULL,1,1,1},
    {"substr",substrCommand,4,REDIS_CMD_INLINE,NULL,1,1,1},
    {"del",delCommand,-2,REDIS_CMD_INLINE,NULL,0,0,0},
    {"exists",existsCommand,2,REDIS_CMD_INLINE,NULL,1,1,1},
    {"incr",incrCommand,2,REDIS_CMD_INLINE|REDIS_CMD_DENYOOM,NULL,1,1,1},
    {"decr",decrCommand,2,REDIS_CMD_INLINE|REDIS_CMD_DENYOOM,NULL,1,1,1},
    {"mget",mgetCommand,-2,REDIS_CMD_INLINE,NULL,1,-1,1},
    {"rpush",rpushCommand,3,REDIS_CMD_BULK|REDIS_CMD_DENYOOM,NULL,1,1,1},
    {"lpush",lpushCommand,3,REDIS_CMD_BULK|REDIS_CMD_DENYOOM,NULL,1,1,1},
    {"rpop",rpopCommand,2,REDIS_CMD_INLINE,NULL,1,1,1},
    {"lpop",lpopCommand,2,REDIS_CMD_INLINE,NULL,1,1,1},
    {"brpop",brpopCommand,-3,REDIS_CMD_INLINE,NULL,1,1,1},
    {"blpop",blpopCommand,-3,REDIS_CMD_INLINE,NULL,1,1,1},
    {"llen",llenCommand,2,REDIS_CMD_INLINE,NULL,1,1,1},
    {"lindex",lindexCommand,3,REDIS_CMD_INLINE,NULL,1,1,1},
    {"lset",lsetCommand,4,REDIS_CMD_BULK|REDIS_CMD_DENYOOM,NULL,1,1,1},
    {"lrange",lrangeCommand,4,REDIS_CMD_INLINE,NULL,1,1,1},
    {"ltrim",ltrimCommand,4,REDIS_CMD_INLINE,NULL,1,1,1},
    {"lrem",lremCommand,4,REDIS_CMD_BULK,NULL,1,1,1},
    {"rpoplpush",rpoplpushcommand,3,REDIS_CMD_INLINE|REDIS_CMD_DENYOOM,NULL,1,2,1},
    {"sadd",saddCommand,3,REDIS_CMD_BULK|REDIS_CMD_DENYOOM,NULL,1,1,1},
    {"srem",sremCommand,3,REDIS_CMD_BULK,NULL,1,1,1},
    {"smove",smoveCommand,4,REDIS_CMD_BULK,NULL,1,2,1},
    {"sismember",sismemberCommand,3,REDIS_CMD_BULK,NULL,1,1,1},
    {"scard",scardCommand,2,REDIS_CMD_INLINE,NULL,1,1,1},
    {"spop",spopCommand,2,REDIS_CMD_INLINE,NULL,1,1,1},
    {"srandmember",srandmemberCommand,2,REDIS_CMD_INLINE,NULL,1,1,1},
    {"sinter",sinterCommand,-2,REDIS_CMD_INLINE|REDIS_CMD_DENYOOM,NULL,1,-1,1},
    {"sinterstore",sinterstoreCommand,-3,REDIS_CMD_INLINE|REDIS_CMD_DENYOOM,NULL,2,-1,1},
    {"sunion",sunionCommand,-2,REDIS_CMD_INLINE|REDIS_CMD_DENYOOM,NULL,1,-1,1},
    {"sunionstore",sunionstoreCommand,-3,REDIS_CMD_INLINE|REDIS_CMD_DENYOOM,NULL,2,-1,1},
    {"sdiff",sdiffCommand,-2,REDIS_CMD_INLINE|REDIS_CMD_DENYOOM,NULL,1,-1,1},
    {"sdiffstore",sdiffstoreCommand,-3,REDIS_CMD_INLINE|REDIS_CMD_DENYOOM,NULL,2,-1,1},
    {"smembers",sinterCommand,2,REDIS_CMD_INLINE,NULL,1,1,1},
    {"zadd",zaddCommand,4,REDIS_CMD_BULK|REDIS_CMD_DENYOOM,NULL,1,1,1},
    {"zincrby",zincrbyCommand,4,REDIS_CMD_BULK|REDIS_CMD_DENYOOM,NULL,1,1,1},
    {"zrem",zremCommand,3,REDIS_CMD_BULK,NULL,1,1,1},
    {"zremrangebyscore",zremrangebyscoreCommand,4,REDIS_CMD_INLINE,NULL,1,1,1},
    {"zremrangebyrank",zremrangebyrankCommand,4,REDIS_CMD_INLINE,NULL,1,1,1},
    {"zunionstore",zunionstoreCommand,-4,REDIS_CMD_INLINE|REDIS_CMD_DENYOOM,zunionInterBlockClientOnSwappedKeys,0,0,0},
    {"zinterstore",zinterstoreCommand,-4,REDIS_CMD_INLINE|REDIS_CMD_DENYOOM,zunionInterBlockClientOnSwappedKeys,0,0,0},
    {"zrange",zrangeCommand,-4,REDIS_CMD_INLINE,NULL,1,1,1},
    {"zrangebyscore",zrangebyscoreCommand,-4,REDIS_CMD_INLINE,NULL,1,1,1},
    {"zcount",zcountCommand,4,REDIS_CMD_INLINE,NULL,1,1,1},
    {"zrevrange",zrevrangeCommand,-4,REDIS_CMD_INLINE,NULL,1,1,1},
    {"zcard",zcardCommand,2,REDIS_CMD_INLINE,NULL,1,1,1},
    {"zscore",zscoreCommand,3,REDIS_CMD_BULK|REDIS_CMD_DENYOOM,NULL,1,1,1},
    {"zrank",zrankCommand,3,REDIS_CMD_BULK,NULL,1,1,1},
    {"zrevrank",zrevrankCommand,3,REDIS_CMD_BULK,NULL,1,1,1},
    {"hset",hsetCommand,4,REDIS_CMD_BULK|REDIS_CMD_DENYOOM,NULL,1,1,1},
    {"hsetnx",hsetnxCommand,4,REDIS_CMD_BULK|REDIS_CMD_DENYOOM,NULL,1,1,1},
    {"hget",hgetCommand,3,REDIS_CMD_BULK,NULL,1,1,1},
    {"hmset",hmsetCommand,-4,REDIS_CMD_BULK|REDIS_CMD_DENYOOM,NULL,1,1,1},
    {"hmget",hmgetCommand,-3,REDIS_CMD_BULK,NULL,1,1,1},
    {"hincrby",hincrbyCommand,4,REDIS_CMD_INLINE|REDIS_CMD_DENYOOM,NULL,1,1,1},
    {"hdel",hdelCommand,3,REDIS_CMD_BULK,NULL,1,1,1},
    {"hlen",hlenCommand,2,REDIS_CMD_INLINE,NULL,1,1,1},
    {"hkeys",hkeysCommand,2,REDIS_CMD_INLINE,NULL,1,1,1},
    {"hvals",hvalsCommand,2,REDIS_CMD_INLINE,NULL,1,1,1},
    {"hgetall",hgetallCommand,2,REDIS_CMD_INLINE,NULL,1,1,1},
    {"hexists",hexistsCommand,3,REDIS_CMD_BULK,NULL,1,1,1},
    {"incrby",incrbyCommand,3,REDIS_CMD_INLINE|REDIS_CMD_DENYOOM,NULL,1,1,1},
    {"decrby",decrbyCommand,3,REDIS_CMD_INLINE|REDIS_CMD_DENYOOM,NULL,1,1,1},
    {"getset",getsetCommand,3,REDIS_CMD_BULK|REDIS_CMD_DENYOOM,NULL,1,1,1},
    {"mset",msetCommand,-3,REDIS_CMD_BULK|REDIS_CMD_DENYOOM,NULL,1,-1,2},
    {"msetnx",msetnxCommand,-3,REDIS_CMD_BULK|REDIS_CMD_DENYOOM,NULL,1,-1,2},
    {"randomkey",randomkeyCommand,1,REDIS_CMD_INLINE,NULL,0,0,0},
    {"select",selectCommand,2,REDIS_CMD_INLINE,NULL,0,0,0},
    {"move",moveCommand,3,REDIS_CMD_INLINE,NULL,1,1,1},
    {"rename",renameCommand,3,REDIS_CMD_INLINE,NULL,1,1,1},
    {"renamenx",renamenxCommand,3,REDIS_CMD_INLINE,NULL,1,1,1},
    {"expire",expireCommand,3,REDIS_CMD_INLINE,NULL,0,0,0},
    {"expireat",expireatCommand,3,REDIS_CMD_INLINE,NULL,0,0,0},
    {"keys",keysCommand,2,REDIS_CMD_INLINE,NULL,0,0,0},
    {"dbsize",dbsizeCommand,1,REDIS_CMD_INLINE,NULL,0,0,0},
    {"auth",authCommand,2,REDIS_CMD_INLINE,NULL,0,0,0},
    {"ping",pingCommand,1,REDIS_CMD_INLINE,NULL,0,0,0},
    {"echo",echoCommand,2,REDIS_CMD_BULK,NULL,0,0,0},
    {"save",saveCommand,1,REDIS_CMD_INLINE,NULL,0,0,0},
    {"bgsave",bgsaveCommand,1,REDIS_CMD_INLINE,NULL,0,0,0},
    {"bgrewriteaof",bgrewriteaofCommand,1,REDIS_CMD_INLINE,NULL,0,0,0},
    {"shutdown",shutdownCommand,1,REDIS_CMD_INLINE,NULL,0,0,0},
    {"lastsave",lastsaveCommand,1,REDIS_CMD_INLINE,NULL,0,0,0},
    {"type",typeCommand,2,REDIS_CMD_INLINE,NULL,1,1,1},
    {"multi",multiCommand,1,REDIS_CMD_INLINE,NULL,0,0,0},
    {"exec",execCommand,1,REDIS_CMD_INLINE|REDIS_CMD_DENYOOM,execBlockClientOnSwappedKeys,0,0,0},
    {"discard",discardCommand,1,REDIS_CMD_INLINE,NULL,0,0,0},
    {"sync",syncCommand,1,REDIS_CMD_INLINE,NULL,0,0,0},
    {"flushdb",flushdbCommand,1,REDIS_CMD_INLINE,NULL,0,0,0},
    {"flushall",flushallCommand,1,REDIS_CMD_INLINE,NULL,0,0,0},
    {"sort",sortCommand,-2,REDIS_CMD_INLINE|REDIS_CMD_DENYOOM,NULL,1,1,1},
    {"info",infoCommand,1,REDIS_CMD_INLINE,NULL,0,0,0},
    {"monitor",monitorCommand,1,REDIS_CMD_INLINE,NULL,0,0,0},
    {"ttl",ttlCommand,2,REDIS_CMD_INLINE,NULL,1,1,1},
    {"slaveof",slaveofCommand,3,REDIS_CMD_INLINE,NULL,0,0,0},
    {"debug",debugCommand,-2,REDIS_CMD_INLINE,NULL,0,0,0},
    {"config",configCommand,-2,REDIS_CMD_BULK,NULL,0,0,0},
    {"subscribe",subscribeCommand,-2,REDIS_CMD_INLINE,NULL,0,0,0},
    {"unsubscribe",unsubscribeCommand,-1,REDIS_CMD_INLINE,NULL,0,0,0},
    {"psubscribe",psubscribeCommand,-2,REDIS_CMD_INLINE,NULL,0,0,0},
    {"punsubscribe",punsubscribeCommand,-1,REDIS_CMD_INLINE,NULL,0,0,0},
    {"publish",publishCommand,3,REDIS_CMD_BULK|REDIS_CMD_FORCE_REPLICATION,NULL,0,0,0},
    {"watch",watchCommand,-2,REDIS_CMD_INLINE,NULL,0,0,0},
    {"unwatch",unwatchCommand,1,REDIS_CMD_INLINE,NULL,0,0,0}
};

/*============================ Utility functions ============================ */

/* Glob-style pattern matching. */
static int stringmatchlen(const char *pattern, int patternLen,
        const char *string, int stringLen, int nocase)
{
    while(patternLen) {
        switch(pattern[0]) {
        case '*':
            while (pattern[1] == '*') {
                pattern++;
                patternLen--;
            }
            if (patternLen == 1)
                return 1; /* match */
            while(stringLen) {
                if (stringmatchlen(pattern+1, patternLen-1,
                            string, stringLen, nocase))
                    return 1; /* match */
                string++;
                stringLen--;
            }
            return 0; /* no match */
            break;
        case '?':
            if (stringLen == 0)
                return 0; /* no match */
            string++;
            stringLen--;
            break;
        case '[':
        {
            int not, match;

            pattern++;
            patternLen--;
            not = pattern[0] == '^';
            if (not) {
                pattern++;
                patternLen--;
            }
            match = 0;
            while(1) {
                if (pattern[0] == '\\') {
                    pattern++;
                    patternLen--;
                    if (pattern[0] == string[0])
                        match = 1;
                } else if (pattern[0] == ']') {
                    break;
                } else if (patternLen == 0) {
                    pattern--;
                    patternLen++;
                    break;
                } else if (pattern[1] == '-' && patternLen >= 3) {
                    int start = pattern[0];
                    int end = pattern[2];
                    int c = string[0];
                    if (start > end) {
                        int t = start;
                        start = end;
                        end = t;
                    }
                    if (nocase) {
                        start = tolower(start);
                        end = tolower(end);
                        c = tolower(c);
                    }
                    pattern += 2;
                    patternLen -= 2;
                    if (c >= start && c <= end)
                        match = 1;
                } else {
                    if (!nocase) {
                        if (pattern[0] == string[0])
                            match = 1;
                    } else {
                        if (tolower((int)pattern[0]) == tolower((int)string[0]))
                            match = 1;
                    }
                }
                pattern++;
                patternLen--;
            }
            if (not)
                match = !match;
            if (!match)
                return 0; /* no match */
            string++;
            stringLen--;
            break;
        }
        case '\\':
            if (patternLen >= 2) {
                pattern++;
                patternLen--;
            }
            /* fall through */
        default:
            if (!nocase) {
                if (pattern[0] != string[0])
                    return 0; /* no match */
            } else {
                if (tolower((int)pattern[0]) != tolower((int)string[0]))
                    return 0; /* no match */
            }
            string++;
            stringLen--;
            break;
        }
        pattern++;
        patternLen--;
        if (stringLen == 0) {
            while(*pattern == '*') {
                pattern++;
                patternLen--;
            }
            break;
        }
    }
    if (patternLen == 0 && stringLen == 0)
        return 1;
    return 0;
}

static int stringmatch(const char *pattern, const char *string, int nocase) {
    return stringmatchlen(pattern,strlen(pattern),string,strlen(string),nocase);
}

/* Convert a string representing an amount of memory into the number of
 * bytes, so for instance memtoll("1Gi") will return 1073741824 that is
 * (1024*1024*1024).
 *
 * On parsing error, if *err is not NULL, it's set to 1, otherwise it's
 * set to 0 */
static long long memtoll(const char *p, int *err) {
    const char *u;
    char buf[128];
    long mul; /* unit multiplier */
    long long val;
    unsigned int digits;

    if (err) *err = 0;
    /* Search the first non digit character. */
    u = p;
    if (*u == '-') u++;
    while(*u && isdigit(*u)) u++;
    if (*u == '\0' || !strcasecmp(u,"b")) {
        mul = 1;
    } else if (!strcasecmp(u,"k")) {
        mul = 1000;
    } else if (!strcasecmp(u,"kb")) {
        mul = 1024;
    } else if (!strcasecmp(u,"m")) {
        mul = 1000*1000;
    } else if (!strcasecmp(u,"mb")) {
        mul = 1024*1024;
    } else if (!strcasecmp(u,"g")) {
        mul = 1000L*1000*1000;
    } else if (!strcasecmp(u,"gb")) {
        mul = 1024L*1024*1024;
    } else {
        if (err) *err = 1;
        mul = 1;
    }
    digits = u-p;
    if (digits >= sizeof(buf)) {
        if (err) *err = 1;
        return LLONG_MAX;
    }
    memcpy(buf,p,digits);
    buf[digits] = '\0';
    val = strtoll(buf,NULL,10);
    return val*mul;
}

/* Convert a long long into a string. Returns the number of
 * characters needed to represent the number, that can be shorter if passed
 * buffer length is not enough to store the whole number. */
static int ll2string(char *s, size_t len, long long value) {
    char buf[32], *p;
    unsigned long long v;
    size_t l;

    if (len == 0) return 0;
    v = (value < 0) ? -value : value;
    p = buf+31; /* point to the last character */
    do {
        *p-- = '0'+(v%10);
        v /= 10;
    } while(v);
    if (value < 0) *p-- = '-';
    p++;
    l = 32-(p-buf);
    if (l+1 > len) l = len-1; /* Make sure it fits, including the nul term */
    memcpy(s,p,l);
    s[l] = '\0';
    return l;
}

static void redisLog(int level, const char *fmt, ...) {
    va_list ap;
    FILE *fp;

    fp = (server.logfile == NULL) ? stdout : fopen(server.logfile,"a");
    if (!fp) return;

    va_start(ap, fmt);
    if (level >= server.verbosity) {
        char *c = ".-*#";
        char buf[64];
        time_t now;

        now = time(NULL);
        strftime(buf,64,"%d %b %H:%M:%S",localtime(&now));
        fprintf(fp,"[%d] %s %c ",(int)getpid(),buf,c[level]);
        vfprintf(fp, fmt, ap);
        fprintf(fp,"\n");
        fflush(fp);
    }
    va_end(ap);

    if (server.logfile) fclose(fp);
}

/*====================== Hash table type implementation  ==================== */

/* This is an hash table type that uses the SDS dynamic strings libary as
 * keys and radis objects as values (objects can hold SDS strings,
 * lists, sets). */

static void dictVanillaFree(void *privdata, void *val)
{
    DICT_NOTUSED(privdata);
    zfree(val);
}

static void dictListDestructor(void *privdata, void *val)
{
    DICT_NOTUSED(privdata);
    listRelease((list*)val);
}

static int dictSdsKeyCompare(void *privdata, const void *key1,
        const void *key2)
{
    int l1,l2;
    DICT_NOTUSED(privdata);

    l1 = sdslen((sds)key1);
    l2 = sdslen((sds)key2);
    if (l1 != l2) return 0;
    return memcmp(key1, key2, l1) == 0;
}

static void dictRedisObjectDestructor(void *privdata, void *val)
{
    DICT_NOTUSED(privdata);

    if (val == NULL) return; /* Values of swapped out keys as set to NULL */
    decrRefCount(val);
}

static void dictSdsDestructor(void *privdata, void *val)
{
    DICT_NOTUSED(privdata);

    sdsfree(val);
}

static int dictObjKeyCompare(void *privdata, const void *key1,
        const void *key2)
{
    const robj *o1 = key1, *o2 = key2;
    return dictSdsKeyCompare(privdata,o1->ptr,o2->ptr);
}

static unsigned int dictObjHash(const void *key) {
    const robj *o = key;
    return dictGenHashFunction(o->ptr, sdslen((sds)o->ptr));
}

static unsigned int dictSdsHash(const void *key) {
    return dictGenHashFunction((unsigned char*)key, sdslen((char*)key));
}

static int dictEncObjKeyCompare(void *privdata, const void *key1,
        const void *key2)
{
    robj *o1 = (robj*) key1, *o2 = (robj*) key2;
    int cmp;

    if (o1->encoding == REDIS_ENCODING_INT &&
        o2->encoding == REDIS_ENCODING_INT)
            return o1->ptr == o2->ptr;

    o1 = getDecodedObject(o1);
    o2 = getDecodedObject(o2);
    cmp = dictSdsKeyCompare(privdata,o1->ptr,o2->ptr);
    decrRefCount(o1);
    decrRefCount(o2);
    return cmp;
}

static unsigned int dictEncObjHash(const void *key) {
    robj *o = (robj*) key;

    if (o->encoding == REDIS_ENCODING_RAW) {
        return dictGenHashFunction(o->ptr, sdslen((sds)o->ptr));
    } else {
        if (o->encoding == REDIS_ENCODING_INT) {
            char buf[32];
            int len;

            len = ll2string(buf,32,(long)o->ptr);
            return dictGenHashFunction((unsigned char*)buf, len);
        } else {
            unsigned int hash;

            o = getDecodedObject(o);
            hash = dictGenHashFunction(o->ptr, sdslen((sds)o->ptr));
            decrRefCount(o);
            return hash;
        }
    }
}

/* Sets type */
static dictType setDictType = {
    dictEncObjHash,            /* hash function */
    NULL,                      /* key dup */
    NULL,                      /* val dup */
    dictEncObjKeyCompare,      /* key compare */
    dictRedisObjectDestructor, /* key destructor */
    NULL                       /* val destructor */
};

/* Sorted sets hash (note: a skiplist is used in addition to the hash table) */
static dictType zsetDictType = {
    dictEncObjHash,            /* hash function */
    NULL,                      /* key dup */
    NULL,                      /* val dup */
    dictEncObjKeyCompare,      /* key compare */
    dictRedisObjectDestructor, /* key destructor */
    dictVanillaFree            /* val destructor of malloc(sizeof(double)) */
};

/* Db->dict, keys are sds strings, vals are Redis objects. */
static dictType dbDictType = {
    dictSdsHash,                /* hash function */
    NULL,                       /* key dup */
    NULL,                       /* val dup */
    dictSdsKeyCompare,          /* key compare */
    dictSdsDestructor,          /* key destructor */
    dictRedisObjectDestructor   /* val destructor */
};

/* Db->expires */
static dictType keyptrDictType = {
    dictSdsHash,               /* hash function */
    NULL,                      /* key dup */
    NULL,                      /* val dup */
    dictSdsKeyCompare,         /* key compare */
    dictSdsDestructor,         /* key destructor */
    NULL                       /* val destructor */
};

/* Hash type hash table (note that small hashes are represented with zimpaps) */
static dictType hashDictType = {
    dictEncObjHash,             /* hash function */
    NULL,                       /* key dup */
    NULL,                       /* val dup */
    dictEncObjKeyCompare,       /* key compare */
    dictRedisObjectDestructor,  /* key destructor */
    dictRedisObjectDestructor   /* val destructor */
};

/* Keylist hash table type has unencoded redis objects as keys and
 * lists as values. It's used for blocking operations (BLPOP) and to
 * map swapped keys to a list of clients waiting for this keys to be loaded. */
static dictType keylistDictType = {
    dictObjHash,                /* hash function */
    NULL,                       /* key dup */
    NULL,                       /* val dup */
    dictObjKeyCompare,          /* key compare */
    dictRedisObjectDestructor,  /* key destructor */
    dictListDestructor          /* val destructor */
};

static void version();

/* ========================= Random utility functions ======================= */

/* Redis generally does not try to recover from out of memory conditions
 * when allocating objects or strings, it is not clear if it will be possible
 * to report this condition to the client since the networking layer itself
 * is based on heap allocation for send buffers, so we simply abort.
 * At least the code will be simpler to read... */
static void oom(const char *msg) {
    redisLog(REDIS_WARNING, "%s: Out of memory\n",msg);
    sleep(1);
    abort();
}

/* ====================== Redis server networking stuff ===================== */
static void closeTimedoutClients(void) {
    redisClient *c;
    listNode *ln;
    time_t now = time(NULL);
    listIter li;

    listRewind(server.clients,&li);
    while ((ln = listNext(&li)) != NULL) {
        c = listNodeValue(ln);
        if (server.maxidletime &&
            !(c->flags & REDIS_SLAVE) &&    /* no timeout for slaves */
            !(c->flags & REDIS_MASTER) &&   /* no timeout for masters */
            dictSize(c->pubsub_channels) == 0 && /* no timeout for pubsub */
            listLength(c->pubsub_patterns) == 0 &&
            (now - c->lastinteraction > server.maxidletime))
        {
            redisLog(REDIS_VERBOSE,"Closing idle client");
            freeClient(c);
        } else if (c->flags & REDIS_BLOCKED) {
            if (c->blockingto != 0 && c->blockingto < now) {
                addReply(c,shared.nullmultibulk);
                unblockClientWaitingData(c);
            }
        }
    }
}

static int htNeedsResize(dict *dict) {
    long long size, used;

    size = dictSlots(dict);
    used = dictSize(dict);
    return (size && used && size > DICT_HT_INITIAL_SIZE &&
            (used*100/size < REDIS_HT_MINFILL));
}

/* If the percentage of used slots in the HT reaches REDIS_HT_MINFILL
 * we resize the hash table to save memory */
static void tryResizeHashTables(void) {
    int j;

    for (j = 0; j < server.dbnum; j++) {
        if (htNeedsResize(server.db[j].dict))
            dictResize(server.db[j].dict);
        if (htNeedsResize(server.db[j].expires))
            dictResize(server.db[j].expires);
    }
}

/* Our hash table implementation performs rehashing incrementally while
 * we write/read from the hash table. Still if the server is idle, the hash
 * table will use two tables for a long time. So we try to use 1 millisecond
 * of CPU time at every serverCron() loop in order to rehash some key. */
static void incrementallyRehash(void) {
    int j;

    for (j = 0; j < server.dbnum; j++) {
        if (dictIsRehashing(server.db[j].dict)) {
            dictRehashMilliseconds(server.db[j].dict,1);
            break; /* already used our millisecond for this loop... */
        }
    }
}

/* A background saving child (BGSAVE) terminated its work. Handle this. */
void backgroundSaveDoneHandler(int statloc) {
    int exitcode = WEXITSTATUS(statloc);
    int bysignal = WIFSIGNALED(statloc);

    if (!bysignal && exitcode == 0) {
        redisLog(REDIS_NOTICE,
            "Background saving terminated with success");
        server.dirty = 0;
        server.lastsave = time(NULL);
    } else if (!bysignal && exitcode != 0) {
        redisLog(REDIS_WARNING, "Background saving error");
    } else {
        redisLog(REDIS_WARNING,
            "Background saving terminated by signal %d", WTERMSIG(statloc));
        rdbRemoveTempFile(server.bgsavechildpid);
    }
    server.bgsavechildpid = -1;
    /* Possibly there are slaves waiting for a BGSAVE in order to be served
     * (the first stage of SYNC is a bulk transfer of dump.rdb) */
    updateSlavesWaitingBgsave(exitcode == 0 ? REDIS_OK : REDIS_ERR);
}

/* A background append only file rewriting (BGREWRITEAOF) terminated its work.
 * Handle this. */
void backgroundRewriteDoneHandler(int statloc) {
    int exitcode = WEXITSTATUS(statloc);
    int bysignal = WIFSIGNALED(statloc);

    if (!bysignal && exitcode == 0) {
        int fd;
        char tmpfile[256];

        redisLog(REDIS_NOTICE,
            "Background append only file rewriting terminated with success");
        /* Now it's time to flush the differences accumulated by the parent */
        snprintf(tmpfile,256,"temp-rewriteaof-bg-%d.aof", (int) server.bgrewritechildpid);
        fd = open(tmpfile,O_WRONLY|O_APPEND);
        if (fd == -1) {
            redisLog(REDIS_WARNING, "Not able to open the temp append only file produced by the child: %s", strerror(errno));
            goto cleanup;
        }
        /* Flush our data... */
        if (write(fd,server.bgrewritebuf,sdslen(server.bgrewritebuf)) !=
                (signed) sdslen(server.bgrewritebuf)) {
            redisLog(REDIS_WARNING, "Error or short write trying to flush the parent diff of the append log file in the child temp file: %s", strerror(errno));
            close(fd);
            goto cleanup;
        }
        redisLog(REDIS_NOTICE,"Parent diff flushed into the new append log file with success (%lu bytes)",sdslen(server.bgrewritebuf));
        /* Now our work is to rename the temp file into the stable file. And
         * switch the file descriptor used by the server for append only. */
        if (rename(tmpfile,server.appendfilename) == -1) {
            redisLog(REDIS_WARNING,"Can't rename the temp append only file into the stable one: %s", strerror(errno));
            close(fd);
            goto cleanup;
        }
        /* Mission completed... almost */
        redisLog(REDIS_NOTICE,"Append only file successfully rewritten.");
        if (server.appendfd != -1) {
            /* If append only is actually enabled... */
            close(server.appendfd);
            server.appendfd = fd;
            if (server.appendfsync != APPENDFSYNC_NO) aof_fsync(fd);
            server.appendseldb = -1; /* Make sure it will issue SELECT */
            redisLog(REDIS_NOTICE,"The new append only file was selected for future appends.");
        } else {
            /* If append only is disabled we just generate a dump in this
             * format. Why not? */
            close(fd);
        }
    } else if (!bysignal && exitcode != 0) {
        redisLog(REDIS_WARNING, "Background append only file rewriting error");
    } else {
        redisLog(REDIS_WARNING,
            "Background append only file rewriting terminated by signal %d",
            WTERMSIG(statloc));
    }
cleanup:
    sdsfree(server.bgrewritebuf);
    server.bgrewritebuf = sdsempty();
    aofRemoveTempFile(server.bgrewritechildpid);
    server.bgrewritechildpid = -1;
}

/* This function is called once a background process of some kind terminates,
 * as we want to avoid resizing the hash tables when there is a child in order
 * to play well with copy-on-write (otherwise when a resize happens lots of
 * memory pages are copied). The goal of this function is to update the ability
 * for dict.c to resize the hash tables accordingly to the fact we have o not
 * running childs. */
static void updateDictResizePolicy(void) {
    if (server.bgsavechildpid == -1 && server.bgrewritechildpid == -1)
        dictEnableResize();
    else
        dictDisableResize();
}

static int serverCron(struct aeEventLoop *eventLoop, long long id, void *clientData) {
    int j, loops = server.cronloops++;
    REDIS_NOTUSED(eventLoop);
    REDIS_NOTUSED(id);
    REDIS_NOTUSED(clientData);

    /* We take a cached value of the unix time in the global state because
     * with virtual memory and aging there is to store the current time
     * in objects at every object access, and accuracy is not needed.
     * To access a global var is faster than calling time(NULL) */
    server.unixtime = time(NULL);
    /* We have just 21 bits per object for LRU information.
     * So we use an (eventually wrapping) LRU clock with minutes resolution.
     *
     * When we need to select what object to swap, we compute the minimum
     * time distance between the current lruclock and the object last access
     * lruclock info. Even if clocks will wrap on overflow, there is
     * the interesting property that we are sure that at least
     * ABS(A-B) minutes passed between current time and timestamp B.
     *
     * This is not precise but we don't need at all precision, but just
     * something statistically reasonable.
     */
    server.lruclock = (time(NULL)/60)&((1<<21)-1);

    /* We received a SIGTERM, shutting down here in a safe way, as it is
     * not ok doing so inside the signal handler. */
    if (server.shutdown_asap) {
        if (prepareForShutdown() == REDIS_OK) exit(0);
        redisLog(REDIS_WARNING,"SIGTERM received but errors trying to shut down the server, check the logs for more information");
    }

    /* Show some info about non-empty databases */
    for (j = 0; j < server.dbnum; j++) {
        long long size, used, vkeys;

        size = dictSlots(server.db[j].dict);
        used = dictSize(server.db[j].dict);
        vkeys = dictSize(server.db[j].expires);
        if (!(loops % 50) && (used || vkeys)) {
            redisLog(REDIS_VERBOSE,"DB %d: %lld keys (%lld volatile) in %lld slots HT.",j,used,vkeys,size);
            /* dictPrintStats(server.dict); */
        }
    }

    /* We don't want to resize the hash tables while a bacground saving
     * is in progress: the saving child is created using fork() that is
     * implemented with a copy-on-write semantic in most modern systems, so
     * if we resize the HT while there is the saving child at work actually
     * a lot of memory movements in the parent will cause a lot of pages
     * copied. */
    if (server.bgsavechildpid == -1 && server.bgrewritechildpid == -1) {
        if (!(loops % 10)) tryResizeHashTables();
        if (server.activerehashing) incrementallyRehash();
    }

    /* Show information about connected clients */
    if (!(loops % 50)) {
        redisLog(REDIS_VERBOSE,"%d clients connected (%d slaves), %zu bytes in use",
            listLength(server.clients)-listLength(server.slaves),
            listLength(server.slaves),
            zmalloc_used_memory());
    }

    /* Close connections of timedout clients */
    if ((server.maxidletime && !(loops % 100)) || server.blpop_blocked_clients)
        closeTimedoutClients();

    /* Check if a background saving or AOF rewrite in progress terminated */
    if (server.bgsavechildpid != -1 || server.bgrewritechildpid != -1) {
        int statloc;
        pid_t pid;

        if ((pid = wait3(&statloc,WNOHANG,NULL)) != 0) {
            if (pid == server.bgsavechildpid) {
                backgroundSaveDoneHandler(statloc);
            } else {
                backgroundRewriteDoneHandler(statloc);
            }
            updateDictResizePolicy();
        }
    } else {
        /* If there is not a background saving in progress check if
         * we have to save now */
         time_t now = time(NULL);
         for (j = 0; j < server.saveparamslen; j++) {
            struct saveparam *sp = server.saveparams+j;

            if (server.dirty >= sp->changes &&
                now-server.lastsave > sp->seconds) {
                redisLog(REDIS_NOTICE,"%d changes in %d seconds. Saving...",
                    sp->changes, sp->seconds);
                rdbSaveBackground(server.dbfilename);
                break;
            }
         }
    }

    /* Try to expire a few timed out keys. The algorithm used is adaptive and
     * will use few CPU cycles if there are few expiring keys, otherwise
     * it will get more aggressive to avoid that too much memory is used by
     * keys that can be removed from the keyspace. */
    for (j = 0; j < server.dbnum; j++) {
        int expired;
        redisDb *db = server.db+j;

        /* Continue to expire if at the end of the cycle more than 25%
         * of the keys were expired. */
        do {
            long num = dictSize(db->expires);
            time_t now = time(NULL);

            expired = 0;
            if (num > REDIS_EXPIRELOOKUPS_PER_CRON)
                num = REDIS_EXPIRELOOKUPS_PER_CRON;
            while (num--) {
                dictEntry *de;
                time_t t;

                if ((de = dictGetRandomKey(db->expires)) == NULL) break;
                t = (time_t) dictGetEntryVal(de);
                if (now > t) {
                    sds key = dictGetEntryKey(de);
                    robj *keyobj = createStringObject(key,sdslen(key));

                    dbDelete(db,keyobj);
                    decrRefCount(keyobj);
                    expired++;
                    server.stat_expiredkeys++;
                }
            }
        } while (expired > REDIS_EXPIRELOOKUPS_PER_CRON/4);
    }

    /* Swap a few keys on disk if we are over the memory limit and VM
     * is enbled. Try to free objects from the free list first. */
    if (vmCanSwapOut()) {
        while (server.vm_enabled && zmalloc_used_memory() >
                server.vm_max_memory)
        {
            int retval;

            if (tryFreeOneObjectFromFreelist() == REDIS_OK) continue;
            retval = (server.vm_max_threads == 0) ?
                        vmSwapOneObjectBlocking() :
                        vmSwapOneObjectThreaded();
            if (retval == REDIS_ERR && !(loops % 300) &&
                zmalloc_used_memory() >
                (server.vm_max_memory+server.vm_max_memory/10))
            {
                redisLog(REDIS_WARNING,"WARNING: vm-max-memory limit exceeded by more than 10%% but unable to swap more objects out!");
            }
            /* Note that when using threade I/O we free just one object,
             * because anyway when the I/O thread in charge to swap this
             * object out will finish, the handler of completed jobs
             * will try to swap more objects if we are still out of memory. */
            if (retval == REDIS_ERR || server.vm_max_threads > 0) break;
        }
    }

    /* Check if we should connect to a MASTER */
    if (server.replstate == REDIS_REPL_CONNECT && !(loops % 10)) {
        redisLog(REDIS_NOTICE,"Connecting to MASTER...");
        if (syncWithMaster() == REDIS_OK) {
            redisLog(REDIS_NOTICE,"MASTER <-> SLAVE sync succeeded");
            if (server.appendonly) rewriteAppendOnlyFileBackground();
        }
    }
    return 100;
}

/* This function gets called every time Redis is entering the
 * main loop of the event driven library, that is, before to sleep
 * for ready file descriptors. */
static void beforeSleep(struct aeEventLoop *eventLoop) {
    REDIS_NOTUSED(eventLoop);

    /* Awake clients that got all the swapped keys they requested */
    if (server.vm_enabled && listLength(server.io_ready_clients)) {
        listIter li;
        listNode *ln;

        listRewind(server.io_ready_clients,&li);
        while((ln = listNext(&li))) {
            redisClient *c = ln->value;
            struct redisCommand *cmd;

            /* Resume the client. */
            listDelNode(server.io_ready_clients,ln);
            c->flags &= (~REDIS_IO_WAIT);
            server.vm_blocked_clients--;
            aeCreateFileEvent(server.el, c->fd, AE_READABLE,
                readQueryFromClient, c);
            cmd = lookupCommand(c->argv[0]->ptr);
            assert(cmd != NULL);
            call(c,cmd);
            resetClient(c);
            /* There may be more data to process in the input buffer. */
            if (c->querybuf && sdslen(c->querybuf) > 0)
                processInputBuffer(c);
        }
    }
    /* Write the AOF buffer on disk */
    flushAppendOnlyFile();
}

static void createSharedObjects(void) {
    int j;

    shared.crlf = createObject(REDIS_STRING,sdsnew("\r\n"));
    shared.ok = createObject(REDIS_STRING,sdsnew("+OK\r\n"));
    shared.err = createObject(REDIS_STRING,sdsnew("-ERR\r\n"));
    shared.emptybulk = createObject(REDIS_STRING,sdsnew("$0\r\n\r\n"));
    shared.czero = createObject(REDIS_STRING,sdsnew(":0\r\n"));
    shared.cone = createObject(REDIS_STRING,sdsnew(":1\r\n"));
    shared.nullbulk = createObject(REDIS_STRING,sdsnew("$-1\r\n"));
    shared.nullmultibulk = createObject(REDIS_STRING,sdsnew("*-1\r\n"));
    shared.emptymultibulk = createObject(REDIS_STRING,sdsnew("*0\r\n"));
    shared.pong = createObject(REDIS_STRING,sdsnew("+PONG\r\n"));
    shared.queued = createObject(REDIS_STRING,sdsnew("+QUEUED\r\n"));
    shared.wrongtypeerr = createObject(REDIS_STRING,sdsnew(
        "-ERR Operation against a key holding the wrong kind of value\r\n"));
    shared.nokeyerr = createObject(REDIS_STRING,sdsnew(
        "-ERR no such key\r\n"));
    shared.syntaxerr = createObject(REDIS_STRING,sdsnew(
        "-ERR syntax error\r\n"));
    shared.sameobjecterr = createObject(REDIS_STRING,sdsnew(
        "-ERR source and destination objects are the same\r\n"));
    shared.outofrangeerr = createObject(REDIS_STRING,sdsnew(
        "-ERR index out of range\r\n"));
    shared.space = createObject(REDIS_STRING,sdsnew(" "));
    shared.colon = createObject(REDIS_STRING,sdsnew(":"));
    shared.plus = createObject(REDIS_STRING,sdsnew("+"));
    shared.select0 = createStringObject("select 0\r\n",10);
    shared.select1 = createStringObject("select 1\r\n",10);
    shared.select2 = createStringObject("select 2\r\n",10);
    shared.select3 = createStringObject("select 3\r\n",10);
    shared.select4 = createStringObject("select 4\r\n",10);
    shared.select5 = createStringObject("select 5\r\n",10);
    shared.select6 = createStringObject("select 6\r\n",10);
    shared.select7 = createStringObject("select 7\r\n",10);
    shared.select8 = createStringObject("select 8\r\n",10);
    shared.select9 = createStringObject("select 9\r\n",10);
    shared.messagebulk = createStringObject("$7\r\nmessage\r\n",13);
    shared.pmessagebulk = createStringObject("$8\r\npmessage\r\n",14);
    shared.subscribebulk = createStringObject("$9\r\nsubscribe\r\n",15);
    shared.unsubscribebulk = createStringObject("$11\r\nunsubscribe\r\n",18);
    shared.psubscribebulk = createStringObject("$10\r\npsubscribe\r\n",17);
    shared.punsubscribebulk = createStringObject("$12\r\npunsubscribe\r\n",19);
    shared.mbulk3 = createStringObject("*3\r\n",4);
    shared.mbulk4 = createStringObject("*4\r\n",4);
    for (j = 0; j < REDIS_SHARED_INTEGERS; j++) {
        shared.integers[j] = createObject(REDIS_STRING,(void*)(long)j);
        shared.integers[j]->encoding = REDIS_ENCODING_INT;
    }
}

static void appendServerSaveParams(time_t seconds, int changes) {
    server.saveparams = zrealloc(server.saveparams,sizeof(struct saveparam)*(server.saveparamslen+1));
    server.saveparams[server.saveparamslen].seconds = seconds;
    server.saveparams[server.saveparamslen].changes = changes;
    server.saveparamslen++;
}

static void resetServerSaveParams() {
    zfree(server.saveparams);
    server.saveparams = NULL;
    server.saveparamslen = 0;
}

static void initServerConfig() {
    server.dbnum = REDIS_DEFAULT_DBNUM;
    server.port = REDIS_SERVERPORT;
    server.verbosity = REDIS_VERBOSE;
    server.maxidletime = REDIS_MAXIDLETIME;
    server.saveparams = NULL;
    server.logfile = NULL; /* NULL = log on standard output */
    server.bindaddr = NULL;
    server.glueoutputbuf = 1;
    server.daemonize = 0;
    server.appendonly = 0;
    server.appendfsync = APPENDFSYNC_EVERYSEC;
    server.no_appendfsync_on_rewrite = 0;
    server.lastfsync = time(NULL);
    server.appendfd = -1;
    server.appendseldb = -1; /* Make sure the first time will not match */
    server.pidfile = zstrdup("/var/run/redis.pid");
    server.dbfilename = zstrdup("dump.rdb");
    server.appendfilename = zstrdup("appendonly.aof");
    server.requirepass = NULL;
    server.rdbcompression = 1;
    server.activerehashing = 1;
    server.maxclients = 0;
    server.blpop_blocked_clients = 0;
    server.maxmemory = 0;
    server.vm_enabled = 0;
    server.vm_swap_file = zstrdup("/tmp/redis-%p.vm");
    server.vm_page_size = 256;          /* 256 bytes per page */
    server.vm_pages = 1024*1024*100;    /* 104 millions of pages */
    server.vm_max_memory = 1024LL*1024*1024*1; /* 1 GB of RAM */
    server.vm_max_threads = 4;
    server.vm_blocked_clients = 0;
    server.hash_max_zipmap_entries = REDIS_HASH_MAX_ZIPMAP_ENTRIES;
    server.hash_max_zipmap_value = REDIS_HASH_MAX_ZIPMAP_VALUE;
    server.shutdown_asap = 0;

    resetServerSaveParams();

    appendServerSaveParams(60*60,1);  /* save after 1 hour and 1 change */
    appendServerSaveParams(300,100);  /* save after 5 minutes and 100 changes */
    appendServerSaveParams(60,10000); /* save after 1 minute and 10000 changes */
    /* Replication related */
    server.isslave = 0;
    server.masterauth = NULL;
    server.masterhost = NULL;
    server.masterport = 6379;
    server.master = NULL;
    server.replstate = REDIS_REPL_NONE;

    /* Double constants initialization */
    R_Zero = 0.0;
    R_PosInf = 1.0/R_Zero;
    R_NegInf = -1.0/R_Zero;
    R_Nan = R_Zero/R_Zero;
}

static void initServer() {
    int j;

    signal(SIGHUP, SIG_IGN);
    signal(SIGPIPE, SIG_IGN);
    setupSigSegvAction();

    server.devnull = fopen("/dev/null","w");
    if (server.devnull == NULL) {
        redisLog(REDIS_WARNING, "Can't open /dev/null: %s", server.neterr);
        exit(1);
    }
    server.clients = listCreate();
    server.slaves = listCreate();
    server.monitors = listCreate();
    server.objfreelist = listCreate();
    createSharedObjects();
    server.el = aeCreateEventLoop();
    server.db = zmalloc(sizeof(redisDb)*server.dbnum);
    server.fd = anetTcpServer(server.neterr, server.port, server.bindaddr);
    if (server.fd == -1) {
        redisLog(REDIS_WARNING, "Opening TCP port: %s", server.neterr);
        exit(1);
    }
    for (j = 0; j < server.dbnum; j++) {
        server.db[j].dict = dictCreate(&dbDictType,NULL);
        server.db[j].expires = dictCreate(&keyptrDictType,NULL);
        server.db[j].blocking_keys = dictCreate(&keylistDictType,NULL);
        server.db[j].watched_keys = dictCreate(&keylistDictType,NULL);
        if (server.vm_enabled)
            server.db[j].io_keys = dictCreate(&keylistDictType,NULL);
        server.db[j].id = j;
    }
    server.pubsub_channels = dictCreate(&keylistDictType,NULL);
    server.pubsub_patterns = listCreate();
    listSetFreeMethod(server.pubsub_patterns,freePubsubPattern);
    listSetMatchMethod(server.pubsub_patterns,listMatchPubsubPattern);
    server.cronloops = 0;
    server.bgsavechildpid = -1;
    server.bgrewritechildpid = -1;
    server.bgrewritebuf = sdsempty();
    server.aofbuf = sdsempty();
    server.lastsave = time(NULL);
    server.dirty = 0;
    server.stat_numcommands = 0;
    server.stat_numconnections = 0;
    server.stat_expiredkeys = 0;
    server.stat_starttime = time(NULL);
    server.unixtime = time(NULL);
    aeCreateTimeEvent(server.el, 1, serverCron, NULL, NULL);
    if (aeCreateFileEvent(server.el, server.fd, AE_READABLE,
        acceptHandler, NULL) == AE_ERR) oom("creating file event");

    if (server.appendonly) {
        server.appendfd = open(server.appendfilename,O_WRONLY|O_APPEND|O_CREAT,0644);
        if (server.appendfd == -1) {
            redisLog(REDIS_WARNING, "Can't open the append-only file: %s",
                strerror(errno));
            exit(1);
        }
    }

    if (server.vm_enabled) vmInit();
}

/* Empty the whole database */
static long long emptyDb() {
    int j;
    long long removed = 0;

    for (j = 0; j < server.dbnum; j++) {
        removed += dictSize(server.db[j].dict);
        dictEmpty(server.db[j].dict);
        dictEmpty(server.db[j].expires);
    }
    return removed;
}

static int yesnotoi(char *s) {
    if (!strcasecmp(s,"yes")) return 1;
    else if (!strcasecmp(s,"no")) return 0;
    else return -1;
}

/* I agree, this is a very rudimental way to load a configuration...
   will improve later if the config gets more complex */
static void loadServerConfig(char *filename) {
    FILE *fp;
    char buf[REDIS_CONFIGLINE_MAX+1], *err = NULL;
    int linenum = 0;
    sds line = NULL;

    if (filename[0] == '-' && filename[1] == '\0')
        fp = stdin;
    else {
        if ((fp = fopen(filename,"r")) == NULL) {
            redisLog(REDIS_WARNING, "Fatal error, can't open config file '%s'", filename);
            exit(1);
        }
    }

    while(fgets(buf,REDIS_CONFIGLINE_MAX+1,fp) != NULL) {
        sds *argv;
        int argc, j;

        linenum++;
        line = sdsnew(buf);
        line = sdstrim(line," \t\r\n");

        /* Skip comments and blank lines*/
        if (line[0] == '#' || line[0] == '\0') {
            sdsfree(line);
            continue;
        }

        /* Split into arguments */
        argv = sdssplitlen(line,sdslen(line)," ",1,&argc);
        sdstolower(argv[0]);

        /* Execute config directives */
        if (!strcasecmp(argv[0],"timeout") && argc == 2) {
            server.maxidletime = atoi(argv[1]);
            if (server.maxidletime < 0) {
                err = "Invalid timeout value"; goto loaderr;
            }
        } else if (!strcasecmp(argv[0],"port") && argc == 2) {
            server.port = atoi(argv[1]);
            if (server.port < 1 || server.port > 65535) {
                err = "Invalid port"; goto loaderr;
            }
        } else if (!strcasecmp(argv[0],"bind") && argc == 2) {
            server.bindaddr = zstrdup(argv[1]);
        } else if (!strcasecmp(argv[0],"save") && argc == 3) {
            int seconds = atoi(argv[1]);
            int changes = atoi(argv[2]);
            if (seconds < 1 || changes < 0) {
                err = "Invalid save parameters"; goto loaderr;
            }
            appendServerSaveParams(seconds,changes);
        } else if (!strcasecmp(argv[0],"dir") && argc == 2) {
            if (chdir(argv[1]) == -1) {
                redisLog(REDIS_WARNING,"Can't chdir to '%s': %s",
                    argv[1], strerror(errno));
                exit(1);
            }
        } else if (!strcasecmp(argv[0],"loglevel") && argc == 2) {
            if (!strcasecmp(argv[1],"debug")) server.verbosity = REDIS_DEBUG;
            else if (!strcasecmp(argv[1],"verbose")) server.verbosity = REDIS_VERBOSE;
            else if (!strcasecmp(argv[1],"notice")) server.verbosity = REDIS_NOTICE;
            else if (!strcasecmp(argv[1],"warning")) server.verbosity = REDIS_WARNING;
            else {
                err = "Invalid log level. Must be one of debug, notice, warning";
                goto loaderr;
            }
        } else if (!strcasecmp(argv[0],"logfile") && argc == 2) {
            FILE *logfp;

            server.logfile = zstrdup(argv[1]);
            if (!strcasecmp(server.logfile,"stdout")) {
                zfree(server.logfile);
                server.logfile = NULL;
            }
            if (server.logfile) {
                /* Test if we are able to open the file. The server will not
                 * be able to abort just for this problem later... */
                logfp = fopen(server.logfile,"a");
                if (logfp == NULL) {
                    err = sdscatprintf(sdsempty(),
                        "Can't open the log file: %s", strerror(errno));
                    goto loaderr;
                }
                fclose(logfp);
            }
        } else if (!strcasecmp(argv[0],"databases") && argc == 2) {
            server.dbnum = atoi(argv[1]);
            if (server.dbnum < 1) {
                err = "Invalid number of databases"; goto loaderr;
            }
        } else if (!strcasecmp(argv[0],"include") && argc == 2) {
            loadServerConfig(argv[1]);
        } else if (!strcasecmp(argv[0],"maxclients") && argc == 2) {
            server.maxclients = atoi(argv[1]);
        } else if (!strcasecmp(argv[0],"maxmemory") && argc == 2) {
            server.maxmemory = memtoll(argv[1],NULL);
        } else if (!strcasecmp(argv[0],"slaveof") && argc == 3) {
            server.masterhost = sdsnew(argv[1]);
            server.masterport = atoi(argv[2]);
            server.replstate = REDIS_REPL_CONNECT;
        } else if (!strcasecmp(argv[0],"masterauth") && argc == 2) {
        	server.masterauth = zstrdup(argv[1]);
        } else if (!strcasecmp(argv[0],"glueoutputbuf") && argc == 2) {
            if ((server.glueoutputbuf = yesnotoi(argv[1])) == -1) {
                err = "argument must be 'yes' or 'no'"; goto loaderr;
            }
        } else if (!strcasecmp(argv[0],"rdbcompression") && argc == 2) {
            if ((server.rdbcompression = yesnotoi(argv[1])) == -1) {
                err = "argument must be 'yes' or 'no'"; goto loaderr;
            }
        } else if (!strcasecmp(argv[0],"activerehashing") && argc == 2) {
            if ((server.activerehashing = yesnotoi(argv[1])) == -1) {
                err = "argument must be 'yes' or 'no'"; goto loaderr;
            }
        } else if (!strcasecmp(argv[0],"daemonize") && argc == 2) {
            if ((server.daemonize = yesnotoi(argv[1])) == -1) {
                err = "argument must be 'yes' or 'no'"; goto loaderr;
            }
        } else if (!strcasecmp(argv[0],"appendonly") && argc == 2) {
            if ((server.appendonly = yesnotoi(argv[1])) == -1) {
                err = "argument must be 'yes' or 'no'"; goto loaderr;
            }
        } else if (!strcasecmp(argv[0],"appendfilename") && argc == 2) {
            zfree(server.appendfilename);
            server.appendfilename = zstrdup(argv[1]);
        } else if (!strcasecmp(argv[0],"no-appendfsync-on-rewrite")
                   && argc == 2) {
            if ((server.no_appendfsync_on_rewrite= yesnotoi(argv[1])) == -1) {
                err = "argument must be 'yes' or 'no'"; goto loaderr;
            }
        } else if (!strcasecmp(argv[0],"appendfsync") && argc == 2) {
            if (!strcasecmp(argv[1],"no")) {
                server.appendfsync = APPENDFSYNC_NO;
            } else if (!strcasecmp(argv[1],"always")) {
                server.appendfsync = APPENDFSYNC_ALWAYS;
            } else if (!strcasecmp(argv[1],"everysec")) {
                server.appendfsync = APPENDFSYNC_EVERYSEC;
            } else {
                err = "argument must be 'no', 'always' or 'everysec'";
                goto loaderr;
            }
        } else if (!strcasecmp(argv[0],"requirepass") && argc == 2) {
            server.requirepass = zstrdup(argv[1]);
        } else if (!strcasecmp(argv[0],"pidfile") && argc == 2) {
            zfree(server.pidfile);
            server.pidfile = zstrdup(argv[1]);
        } else if (!strcasecmp(argv[0],"dbfilename") && argc == 2) {
            zfree(server.dbfilename);
            server.dbfilename = zstrdup(argv[1]);
        } else if (!strcasecmp(argv[0],"vm-enabled") && argc == 2) {
            if ((server.vm_enabled = yesnotoi(argv[1])) == -1) {
                err = "argument must be 'yes' or 'no'"; goto loaderr;
            }
        } else if (!strcasecmp(argv[0],"vm-swap-file") && argc == 2) {
            zfree(server.vm_swap_file);
            server.vm_swap_file = zstrdup(argv[1]);
        } else if (!strcasecmp(argv[0],"vm-max-memory") && argc == 2) {
            server.vm_max_memory = memtoll(argv[1],NULL);
        } else if (!strcasecmp(argv[0],"vm-page-size") && argc == 2) {
            server.vm_page_size = memtoll(argv[1], NULL);
        } else if (!strcasecmp(argv[0],"vm-pages") && argc == 2) {
            server.vm_pages = memtoll(argv[1], NULL);
        } else if (!strcasecmp(argv[0],"vm-max-threads") && argc == 2) {
            server.vm_max_threads = strtoll(argv[1], NULL, 10);
        } else if (!strcasecmp(argv[0],"hash-max-zipmap-entries") && argc == 2){
            server.hash_max_zipmap_entries = memtoll(argv[1], NULL);
        } else if (!strcasecmp(argv[0],"hash-max-zipmap-value") && argc == 2){
            server.hash_max_zipmap_value = memtoll(argv[1], NULL);
        } else {
            err = "Bad directive or wrong number of arguments"; goto loaderr;
        }
        for (j = 0; j < argc; j++)
            sdsfree(argv[j]);
        zfree(argv);
        sdsfree(line);
    }
    if (fp != stdin) fclose(fp);
    return;

loaderr:
    fprintf(stderr, "\n*** FATAL CONFIG FILE ERROR ***\n");
    fprintf(stderr, "Reading the configuration file, at line %d\n", linenum);
    fprintf(stderr, ">>> '%s'\n", line);
    fprintf(stderr, "%s\n", err);
    exit(1);
}

static void freeClientArgv(redisClient *c) {
    int j;

    for (j = 0; j < c->argc; j++)
        decrRefCount(c->argv[j]);
    for (j = 0; j < c->mbargc; j++)
        decrRefCount(c->mbargv[j]);
    c->argc = 0;
    c->mbargc = 0;
}

static void freeClient(redisClient *c) {
    listNode *ln;

    /* Note that if the client we are freeing is blocked into a blocking
     * call, we have to set querybuf to NULL *before* to call
     * unblockClientWaitingData() to avoid processInputBuffer() will get
     * called. Also it is important to remove the file events after
     * this, because this call adds the READABLE event. */
    sdsfree(c->querybuf);
    c->querybuf = NULL;
    if (c->flags & REDIS_BLOCKED)
        unblockClientWaitingData(c);

    /* UNWATCH all the keys */
    unwatchAllKeys(c);
    listRelease(c->watched_keys);
    /* Unsubscribe from all the pubsub channels */
    pubsubUnsubscribeAllChannels(c,0);
    pubsubUnsubscribeAllPatterns(c,0);
    dictRelease(c->pubsub_channels);
    listRelease(c->pubsub_patterns);
    /* Obvious cleanup */
    aeDeleteFileEvent(server.el,c->fd,AE_READABLE);
    aeDeleteFileEvent(server.el,c->fd,AE_WRITABLE);
    listRelease(c->reply);
    freeClientArgv(c);
    close(c->fd);
    /* Remove from the list of clients */
    ln = listSearchKey(server.clients,c);
    redisAssert(ln != NULL);
    listDelNode(server.clients,ln);
    /* Remove from the list of clients that are now ready to be restarted
     * after waiting for swapped keys */
    if (c->flags & REDIS_IO_WAIT && listLength(c->io_keys) == 0) {
        ln = listSearchKey(server.io_ready_clients,c);
        if (ln) {
            listDelNode(server.io_ready_clients,ln);
            server.vm_blocked_clients--;
        }
    }
    /* Remove from the list of clients waiting for swapped keys */
    while (server.vm_enabled && listLength(c->io_keys)) {
        ln = listFirst(c->io_keys);
        dontWaitForSwappedKey(c,ln->value);
    }
    listRelease(c->io_keys);
    /* Master/slave cleanup */
    if (c->flags & REDIS_SLAVE) {
        if (c->replstate == REDIS_REPL_SEND_BULK && c->repldbfd != -1)
            close(c->repldbfd);
        list *l = (c->flags & REDIS_MONITOR) ? server.monitors : server.slaves;
        ln = listSearchKey(l,c);
        redisAssert(ln != NULL);
        listDelNode(l,ln);
    }
    if (c->flags & REDIS_MASTER) {
        server.master = NULL;
        server.replstate = REDIS_REPL_CONNECT;
    }
    /* Release memory */
    zfree(c->argv);
    zfree(c->mbargv);
    freeClientMultiState(c);
    zfree(c);
}

#define GLUEREPLY_UP_TO (1024)
static void glueReplyBuffersIfNeeded(redisClient *c) {
    int copylen = 0;
    char buf[GLUEREPLY_UP_TO];
    listNode *ln;
    listIter li;
    robj *o;

    listRewind(c->reply,&li);
    while((ln = listNext(&li))) {
        int objlen;

        o = ln->value;
        objlen = sdslen(o->ptr);
        if (copylen + objlen <= GLUEREPLY_UP_TO) {
            memcpy(buf+copylen,o->ptr,objlen);
            copylen += objlen;
            listDelNode(c->reply,ln);
        } else {
            if (copylen == 0) return;
            break;
        }
    }
    /* Now the output buffer is empty, add the new single element */
    o = createObject(REDIS_STRING,sdsnewlen(buf,copylen));
    listAddNodeHead(c->reply,o);
}

static void sendReplyToClient(aeEventLoop *el, int fd, void *privdata, int mask) {
    redisClient *c = privdata;
    int nwritten = 0, totwritten = 0, objlen;
    robj *o;
    REDIS_NOTUSED(el);
    REDIS_NOTUSED(mask);

    /* Use writev() if we have enough buffers to send */
    if (!server.glueoutputbuf &&
        listLength(c->reply) > REDIS_WRITEV_THRESHOLD &&
        !(c->flags & REDIS_MASTER))
    {
        sendReplyToClientWritev(el, fd, privdata, mask);
        return;
    }

    while(listLength(c->reply)) {
        if (server.glueoutputbuf && listLength(c->reply) > 1)
            glueReplyBuffersIfNeeded(c);

        o = listNodeValue(listFirst(c->reply));
        objlen = sdslen(o->ptr);

        if (objlen == 0) {
            listDelNode(c->reply,listFirst(c->reply));
            continue;
        }

        if (c->flags & REDIS_MASTER) {
            /* Don't reply to a master */
            nwritten = objlen - c->sentlen;
        } else {
            nwritten = write(fd, ((char*)o->ptr)+c->sentlen, objlen - c->sentlen);
            if (nwritten <= 0) break;
        }
        c->sentlen += nwritten;
        totwritten += nwritten;
        /* If we fully sent the object on head go to the next one */
        if (c->sentlen == objlen) {
            listDelNode(c->reply,listFirst(c->reply));
            c->sentlen = 0;
        }
        /* Note that we avoid to send more thank REDIS_MAX_WRITE_PER_EVENT
         * bytes, in a single threaded server it's a good idea to serve
         * other clients as well, even if a very large request comes from
         * super fast link that is always able to accept data (in real world
         * scenario think about 'KEYS *' against the loopback interfae) */
        if (totwritten > REDIS_MAX_WRITE_PER_EVENT) break;
    }
    if (nwritten == -1) {
        if (errno == EAGAIN) {
            nwritten = 0;
        } else {
            redisLog(REDIS_VERBOSE,
                "Error writing to client: %s", strerror(errno));
            freeClient(c);
            return;
        }
    }
    if (totwritten > 0) c->lastinteraction = time(NULL);
    if (listLength(c->reply) == 0) {
        c->sentlen = 0;
        aeDeleteFileEvent(server.el,c->fd,AE_WRITABLE);
    }
}

static void sendReplyToClientWritev(aeEventLoop *el, int fd, void *privdata, int mask)
{
    redisClient *c = privdata;
    int nwritten = 0, totwritten = 0, objlen, willwrite;
    robj *o;
    struct iovec iov[REDIS_WRITEV_IOVEC_COUNT];
    int offset, ion = 0;
    REDIS_NOTUSED(el);
    REDIS_NOTUSED(mask);

    listNode *node;
    while (listLength(c->reply)) {
        offset = c->sentlen;
        ion = 0;
        willwrite = 0;

        /* fill-in the iov[] array */
        for(node = listFirst(c->reply); node; node = listNextNode(node)) {
            o = listNodeValue(node);
            objlen = sdslen(o->ptr);

            if (totwritten + objlen - offset > REDIS_MAX_WRITE_PER_EVENT)
                break;

            if(ion == REDIS_WRITEV_IOVEC_COUNT)
                break; /* no more iovecs */

            iov[ion].iov_base = ((char*)o->ptr) + offset;
            iov[ion].iov_len = objlen - offset;
            willwrite += objlen - offset;
            offset = 0; /* just for the first item */
            ion++;
        }

        if(willwrite == 0)
            break;

        /* write all collected blocks at once */
        if((nwritten = writev(fd, iov, ion)) < 0) {
            if (errno != EAGAIN) {
                redisLog(REDIS_VERBOSE,
                         "Error writing to client: %s", strerror(errno));
                freeClient(c);
                return;
            }
            break;
        }

        totwritten += nwritten;
        offset = c->sentlen;

        /* remove written robjs from c->reply */
        while (nwritten && listLength(c->reply)) {
            o = listNodeValue(listFirst(c->reply));
            objlen = sdslen(o->ptr);

            if(nwritten >= objlen - offset) {
                listDelNode(c->reply, listFirst(c->reply));
                nwritten -= objlen - offset;
                c->sentlen = 0;
            } else {
                /* partial write */
                c->sentlen += nwritten;
                break;
            }
            offset = 0;
        }
    }

    if (totwritten > 0)
        c->lastinteraction = time(NULL);

    if (listLength(c->reply) == 0) {
        c->sentlen = 0;
        aeDeleteFileEvent(server.el,c->fd,AE_WRITABLE);
    }
}

static int qsortRedisCommands(const void *r1, const void *r2) {
    return strcasecmp(
        ((struct redisCommand*)r1)->name,
        ((struct redisCommand*)r2)->name);
}

static void sortCommandTable() {
    /* Copy and sort the read-only version of the command table */
    commandTable = (struct redisCommand*)malloc(sizeof(readonlyCommandTable));
    memcpy(commandTable,readonlyCommandTable,sizeof(readonlyCommandTable));
    qsort(commandTable,
        sizeof(readonlyCommandTable)/sizeof(struct redisCommand),
        sizeof(struct redisCommand),qsortRedisCommands);
}

static struct redisCommand *lookupCommand(char *name) {
    struct redisCommand tmp = {name,NULL,0,0,NULL,0,0,0};
    return bsearch(
        &tmp,
        commandTable,
        sizeof(readonlyCommandTable)/sizeof(struct redisCommand),
        sizeof(struct redisCommand),
        qsortRedisCommands);
}

/* resetClient prepare the client to process the next command */
static void resetClient(redisClient *c) {
    freeClientArgv(c);
    c->bulklen = -1;
    c->multibulk = 0;
}

/* Call() is the core of Redis execution of a command */
static void call(redisClient *c, struct redisCommand *cmd) {
    long long dirty;

    dirty = server.dirty;
    cmd->proc(c);
    dirty = server.dirty-dirty;

    if (server.appendonly && dirty)
        feedAppendOnlyFile(cmd,c->db->id,c->argv,c->argc);
    if ((dirty || cmd->flags & REDIS_CMD_FORCE_REPLICATION) &&
        listLength(server.slaves))
        replicationFeedSlaves(server.slaves,c->db->id,c->argv,c->argc);
    if (listLength(server.monitors))
        replicationFeedMonitors(server.monitors,c->db->id,c->argv,c->argc);
    server.stat_numcommands++;
}

/* If this function gets called we already read a whole
 * command, argments are in the client argv/argc fields.
 * processCommand() execute the command or prepare the
 * server for a bulk read from the client.
 *
 * If 1 is returned the client is still alive and valid and
 * and other operations can be performed by the caller. Otherwise
 * if 0 is returned the client was destroied (i.e. after QUIT). */
static int processCommand(redisClient *c) {
    struct redisCommand *cmd;

    /* Free some memory if needed (maxmemory setting) */
    if (server.maxmemory) freeMemoryIfNeeded();

    /* Handle the multi bulk command type. This is an alternative protocol
     * supported by Redis in order to receive commands that are composed of
     * multiple binary-safe "bulk" arguments. The latency of processing is
     * a bit higher but this allows things like multi-sets, so if this
     * protocol is used only for MSET and similar commands this is a big win. */
    if (c->multibulk == 0 && c->argc == 1 && ((char*)(c->argv[0]->ptr))[0] == '*') {
        c->multibulk = atoi(((char*)c->argv[0]->ptr)+1);
        if (c->multibulk <= 0) {
            resetClient(c);
            return 1;
        } else {
            decrRefCount(c->argv[c->argc-1]);
            c->argc--;
            return 1;
        }
    } else if (c->multibulk) {
        if (c->bulklen == -1) {
            if (((char*)c->argv[0]->ptr)[0] != '$') {
                addReplySds(c,sdsnew("-ERR multi bulk protocol error\r\n"));
                resetClient(c);
                return 1;
            } else {
                int bulklen = atoi(((char*)c->argv[0]->ptr)+1);
                decrRefCount(c->argv[0]);
                if (bulklen < 0 || bulklen > 1024*1024*1024) {
                    c->argc--;
                    addReplySds(c,sdsnew("-ERR invalid bulk write count\r\n"));
                    resetClient(c);
                    return 1;
                }
                c->argc--;
                c->bulklen = bulklen+2; /* add two bytes for CR+LF */
                return 1;
            }
        } else {
            c->mbargv = zrealloc(c->mbargv,(sizeof(robj*))*(c->mbargc+1));
            c->mbargv[c->mbargc] = c->argv[0];
            c->mbargc++;
            c->argc--;
            c->multibulk--;
            if (c->multibulk == 0) {
                robj **auxargv;
                int auxargc;

                /* Here we need to swap the multi-bulk argc/argv with the
                 * normal argc/argv of the client structure. */
                auxargv = c->argv;
                c->argv = c->mbargv;
                c->mbargv = auxargv;

                auxargc = c->argc;
                c->argc = c->mbargc;
                c->mbargc = auxargc;

                /* We need to set bulklen to something different than -1
                 * in order for the code below to process the command without
                 * to try to read the last argument of a bulk command as
                 * a special argument. */
                c->bulklen = 0;
                /* continue below and process the command */
            } else {
                c->bulklen = -1;
                return 1;
            }
        }
    }
    /* -- end of multi bulk commands processing -- */

    /* The QUIT command is handled as a special case. Normal command
     * procs are unable to close the client connection safely */
    if (!strcasecmp(c->argv[0]->ptr,"quit")) {
        freeClient(c);
        return 0;
    }

    /* Now lookup the command and check ASAP about trivial error conditions
     * such wrong arity, bad command name and so forth. */
    cmd = lookupCommand(c->argv[0]->ptr);
    if (!cmd) {
        addReplySds(c,
            sdscatprintf(sdsempty(), "-ERR unknown command '%s'\r\n",
                (char*)c->argv[0]->ptr));
        resetClient(c);
        return 1;
    } else if ((cmd->arity > 0 && cmd->arity != c->argc) ||
               (c->argc < -cmd->arity)) {
        addReplySds(c,
            sdscatprintf(sdsempty(),
                "-ERR wrong number of arguments for '%s' command\r\n",
                cmd->name));
        resetClient(c);
        return 1;
    } else if (cmd->flags & REDIS_CMD_BULK && c->bulklen == -1) {
        /* This is a bulk command, we have to read the last argument yet. */
        int bulklen = atoi(c->argv[c->argc-1]->ptr);

        decrRefCount(c->argv[c->argc-1]);
        if (bulklen < 0 || bulklen > 1024*1024*1024) {
            c->argc--;
            addReplySds(c,sdsnew("-ERR invalid bulk write count\r\n"));
            resetClient(c);
            return 1;
        }
        c->argc--;
        c->bulklen = bulklen+2; /* add two bytes for CR+LF */
        /* It is possible that the bulk read is already in the
         * buffer. Check this condition and handle it accordingly.
         * This is just a fast path, alternative to call processInputBuffer().
         * It's a good idea since the code is small and this condition
         * happens most of the times. */
        if ((signed)sdslen(c->querybuf) >= c->bulklen) {
            c->argv[c->argc] = createStringObject(c->querybuf,c->bulklen-2);
            c->argc++;
            c->querybuf = sdsrange(c->querybuf,c->bulklen,-1);
        } else {
            /* Otherwise return... there is to read the last argument
             * from the socket. */
            return 1;
        }
    }
    /* Let's try to encode the bulk object to save space. */
    if (cmd->flags & REDIS_CMD_BULK)
        c->argv[c->argc-1] = tryObjectEncoding(c->argv[c->argc-1]);

    /* Check if the user is authenticated */
    if (server.requirepass && !c->authenticated && cmd->proc != authCommand) {
        addReplySds(c,sdsnew("-ERR operation not permitted\r\n"));
        resetClient(c);
        return 1;
    }

    /* Handle the maxmemory directive */
    if (server.maxmemory && (cmd->flags & REDIS_CMD_DENYOOM) &&
        zmalloc_used_memory() > server.maxmemory)
    {
        addReplySds(c,sdsnew("-ERR command not allowed when used memory > 'maxmemory'\r\n"));
        resetClient(c);
        return 1;
    }

    /* Only allow SUBSCRIBE and UNSUBSCRIBE in the context of Pub/Sub */
    if ((dictSize(c->pubsub_channels) > 0 || listLength(c->pubsub_patterns) > 0)
        &&
        cmd->proc != subscribeCommand && cmd->proc != unsubscribeCommand &&
        cmd->proc != psubscribeCommand && cmd->proc != punsubscribeCommand) {
        addReplySds(c,sdsnew("-ERR only (P)SUBSCRIBE / (P)UNSUBSCRIBE / QUIT allowed in this context\r\n"));
        resetClient(c);
        return 1;
    }

    /* Exec the command */
    if (c->flags & REDIS_MULTI &&
        cmd->proc != execCommand && cmd->proc != discardCommand &&
        cmd->proc != multiCommand && cmd->proc != watchCommand)
    {
        queueMultiCommand(c,cmd);
        addReply(c,shared.queued);
    } else {
        if (server.vm_enabled && server.vm_max_threads > 0 &&
            blockClientOnSwappedKeys(c,cmd)) return 1;
        call(c,cmd);
    }

    /* Prepare the client for the next command */
    resetClient(c);
    return 1;
}

static void replicationFeedSlaves(list *slaves, int dictid, robj **argv, int argc) {
    listNode *ln;
    listIter li;
    int outc = 0, j;
    robj **outv;
    /* We need 1+(ARGS*3) objects since commands are using the new protocol
     * and we one 1 object for the first "*<count>\r\n" multibulk count, then
     * for every additional object we have "$<count>\r\n" + object + "\r\n". */
    robj *static_outv[REDIS_STATIC_ARGS*3+1];
    robj *lenobj;

    if (argc <= REDIS_STATIC_ARGS) {
        outv = static_outv;
    } else {
        outv = zmalloc(sizeof(robj*)*(argc*3+1));
    }

    lenobj = createObject(REDIS_STRING,
            sdscatprintf(sdsempty(), "*%d\r\n", argc));
    lenobj->refcount = 0;
    outv[outc++] = lenobj;
    for (j = 0; j < argc; j++) {
        lenobj = createObject(REDIS_STRING,
            sdscatprintf(sdsempty(),"$%lu\r\n",
                (unsigned long) stringObjectLen(argv[j])));
        lenobj->refcount = 0;
        outv[outc++] = lenobj;
        outv[outc++] = argv[j];
        outv[outc++] = shared.crlf;
    }

    /* Increment all the refcounts at start and decrement at end in order to
     * be sure to free objects if there is no slave in a replication state
     * able to be feed with commands */
    for (j = 0; j < outc; j++) incrRefCount(outv[j]);
    listRewind(slaves,&li);
    while((ln = listNext(&li))) {
        redisClient *slave = ln->value;

        /* Don't feed slaves that are still waiting for BGSAVE to start */
        if (slave->replstate == REDIS_REPL_WAIT_BGSAVE_START) continue;

        /* Feed all the other slaves, MONITORs and so on */
        if (slave->slaveseldb != dictid) {
            robj *selectcmd;

            switch(dictid) {
            case 0: selectcmd = shared.select0; break;
            case 1: selectcmd = shared.select1; break;
            case 2: selectcmd = shared.select2; break;
            case 3: selectcmd = shared.select3; break;
            case 4: selectcmd = shared.select4; break;
            case 5: selectcmd = shared.select5; break;
            case 6: selectcmd = shared.select6; break;
            case 7: selectcmd = shared.select7; break;
            case 8: selectcmd = shared.select8; break;
            case 9: selectcmd = shared.select9; break;
            default:
                selectcmd = createObject(REDIS_STRING,
                    sdscatprintf(sdsempty(),"select %d\r\n",dictid));
                selectcmd->refcount = 0;
                break;
            }
            addReply(slave,selectcmd);
            slave->slaveseldb = dictid;
        }
        for (j = 0; j < outc; j++) addReply(slave,outv[j]);
    }
    for (j = 0; j < outc; j++) decrRefCount(outv[j]);
    if (outv != static_outv) zfree(outv);
}

static sds sdscatrepr(sds s, char *p, size_t len) {
    s = sdscatlen(s,"\"",1);
    while(len--) {
        switch(*p) {
        case '\\':
        case '"':
            s = sdscatprintf(s,"\\%c",*p);
            break;
        case '\n': s = sdscatlen(s,"\\n",1); break;
        case '\r': s = sdscatlen(s,"\\r",1); break;
        case '\t': s = sdscatlen(s,"\\t",1); break;
        case '\a': s = sdscatlen(s,"\\a",1); break;
        case '\b': s = sdscatlen(s,"\\b",1); break;
        default:
            if (isprint(*p))
                s = sdscatprintf(s,"%c",*p);
            else
                s = sdscatprintf(s,"\\x%02x",(unsigned char)*p);
            break;
        }
        p++;
    }
    return sdscatlen(s,"\"",1);
}

static void replicationFeedMonitors(list *monitors, int dictid, robj **argv, int argc) {
    listNode *ln;
    listIter li;
    int j;
    sds cmdrepr = sdsnew("+");
    robj *cmdobj;
    struct timeval tv;

    gettimeofday(&tv,NULL);
    cmdrepr = sdscatprintf(cmdrepr,"%ld.%ld ",(long)tv.tv_sec,(long)tv.tv_usec);
    if (dictid != 0) cmdrepr = sdscatprintf(cmdrepr,"(db %d) ", dictid);

    for (j = 0; j < argc; j++) {
        if (argv[j]->encoding == REDIS_ENCODING_INT) {
            cmdrepr = sdscatprintf(cmdrepr, "%ld", (long)argv[j]->ptr);
        } else {
            cmdrepr = sdscatrepr(cmdrepr,(char*)argv[j]->ptr,
                        sdslen(argv[j]->ptr));
        }
        if (j != argc-1)
            cmdrepr = sdscatlen(cmdrepr," ",1);
    }
    cmdrepr = sdscatlen(cmdrepr,"\r\n",2);
    cmdobj = createObject(REDIS_STRING,cmdrepr);

    listRewind(monitors,&li);
    while((ln = listNext(&li))) {
        redisClient *monitor = ln->value;
        addReply(monitor,cmdobj);
    }
    decrRefCount(cmdobj);
}

static void processInputBuffer(redisClient *c) {
again:
    /* Before to process the input buffer, make sure the client is not
     * waitig for a blocking operation such as BLPOP. Note that the first
     * iteration the client is never blocked, otherwise the processInputBuffer
     * would not be called at all, but after the execution of the first commands
     * in the input buffer the client may be blocked, and the "goto again"
     * will try to reiterate. The following line will make it return asap. */
    if (c->flags & REDIS_BLOCKED || c->flags & REDIS_IO_WAIT) return;
    if (c->bulklen == -1) {
        /* Read the first line of the query */
        char *p = strchr(c->querybuf,'\n');
        size_t querylen;

        if (p) {
            sds query, *argv;
            int argc, j;

            query = c->querybuf;
            c->querybuf = sdsempty();
            querylen = 1+(p-(query));
            if (sdslen(query) > querylen) {
                /* leave data after the first line of the query in the buffer */
                c->querybuf = sdscatlen(c->querybuf,query+querylen,sdslen(query)-querylen);
            }
            *p = '\0'; /* remove "\n" */
            if (*(p-1) == '\r') *(p-1) = '\0'; /* and "\r" if any */
            sdsupdatelen(query);

            /* Now we can split the query in arguments */
            argv = sdssplitlen(query,sdslen(query)," ",1,&argc);
            sdsfree(query);

            if (c->argv) zfree(c->argv);
            c->argv = zmalloc(sizeof(robj*)*argc);

            for (j = 0; j < argc; j++) {
                if (sdslen(argv[j])) {
                    c->argv[c->argc] = createObject(REDIS_STRING,argv[j]);
                    c->argc++;
                } else {
                    sdsfree(argv[j]);
                }
            }
            zfree(argv);
            if (c->argc) {
                /* Execute the command. If the client is still valid
                 * after processCommand() return and there is something
                 * on the query buffer try to process the next command. */
                if (processCommand(c) && sdslen(c->querybuf)) goto again;
            } else {
                /* Nothing to process, argc == 0. Just process the query
                 * buffer if it's not empty or return to the caller */
                if (sdslen(c->querybuf)) goto again;
            }
            return;
        } else if (sdslen(c->querybuf) >= REDIS_REQUEST_MAX_SIZE) {
            redisLog(REDIS_VERBOSE, "Client protocol error");
            freeClient(c);
            return;
        }
    } else {
        /* Bulk read handling. Note that if we are at this point
           the client already sent a command terminated with a newline,
           we are reading the bulk data that is actually the last
           argument of the command. */
        int qbl = sdslen(c->querybuf);

        if (c->bulklen <= qbl) {
            /* Copy everything but the final CRLF as final argument */
            c->argv[c->argc] = createStringObject(c->querybuf,c->bulklen-2);
            c->argc++;
            c->querybuf = sdsrange(c->querybuf,c->bulklen,-1);
            /* Process the command. If the client is still valid after
             * the processing and there is more data in the buffer
             * try to parse it. */
            if (processCommand(c) && sdslen(c->querybuf)) goto again;
            return;
        }
    }
}

static void readQueryFromClient(aeEventLoop *el, int fd, void *privdata, int mask) {
    redisClient *c = (redisClient*) privdata;
    char buf[REDIS_IOBUF_LEN];
    int nread;
    REDIS_NOTUSED(el);
    REDIS_NOTUSED(mask);

    nread = read(fd, buf, REDIS_IOBUF_LEN);
    if (nread == -1) {
        if (errno == EAGAIN) {
            nread = 0;
        } else {
            redisLog(REDIS_VERBOSE, "Reading from client: %s",strerror(errno));
            freeClient(c);
            return;
        }
    } else if (nread == 0) {
        redisLog(REDIS_VERBOSE, "Client closed connection");
        freeClient(c);
        return;
    }
    if (nread) {
        c->querybuf = sdscatlen(c->querybuf, buf, nread);
        c->lastinteraction = time(NULL);
    } else {
        return;
    }
    processInputBuffer(c);
}

static int selectDb(redisClient *c, int id) {
    if (id < 0 || id >= server.dbnum)
        return REDIS_ERR;
    c->db = &server.db[id];
    return REDIS_OK;
}

static void *dupClientReplyValue(void *o) {
    incrRefCount((robj*)o);
    return o;
}

static int listMatchObjects(void *a, void *b) {
    return equalStringObjects(a,b);
}

static redisClient *createClient(int fd) {
    redisClient *c = zmalloc(sizeof(*c));

    anetNonBlock(NULL,fd);
    anetTcpNoDelay(NULL,fd);
    if (!c) return NULL;
    selectDb(c,0);
    c->fd = fd;
    c->querybuf = sdsempty();
    c->argc = 0;
    c->argv = NULL;
    c->bulklen = -1;
    c->multibulk = 0;
    c->mbargc = 0;
    c->mbargv = NULL;
    c->sentlen = 0;
    c->flags = 0;
    c->lastinteraction = time(NULL);
    c->authenticated = 0;
    c->replstate = REDIS_REPL_NONE;
    c->reply = listCreate();
    listSetFreeMethod(c->reply,decrRefCount);
    listSetDupMethod(c->reply,dupClientReplyValue);
    c->blocking_keys = NULL;
    c->blocking_keys_num = 0;
    c->io_keys = listCreate();
    c->watched_keys = listCreate();
    listSetFreeMethod(c->io_keys,decrRefCount);
    c->pubsub_channels = dictCreate(&setDictType,NULL);
    c->pubsub_patterns = listCreate();
    listSetFreeMethod(c->pubsub_patterns,decrRefCount);
    listSetMatchMethod(c->pubsub_patterns,listMatchObjects);
    if (aeCreateFileEvent(server.el, c->fd, AE_READABLE,
        readQueryFromClient, c) == AE_ERR) {
        freeClient(c);
        return NULL;
    }
    listAddNodeTail(server.clients,c);
    initClientMultiState(c);
    return c;
}

static void addReply(redisClient *c, robj *obj) {
    if (listLength(c->reply) == 0 &&
        (c->replstate == REDIS_REPL_NONE ||
         c->replstate == REDIS_REPL_ONLINE) &&
        aeCreateFileEvent(server.el, c->fd, AE_WRITABLE,
        sendReplyToClient, c) == AE_ERR) return;

    if (server.vm_enabled && obj->storage != REDIS_VM_MEMORY) {
        obj = dupStringObject(obj);
        obj->refcount = 0; /* getDecodedObject() will increment the refcount */
    }
    listAddNodeTail(c->reply,getDecodedObject(obj));
}

static void addReplySds(redisClient *c, sds s) {
    robj *o = createObject(REDIS_STRING,s);
    addReply(c,o);
    decrRefCount(o);
}

static void addReplyDouble(redisClient *c, double d) {
    char buf[128];

    snprintf(buf,sizeof(buf),"%.17g",d);
    addReplySds(c,sdscatprintf(sdsempty(),"$%lu\r\n%s\r\n",
        (unsigned long) strlen(buf),buf));
}

static void addReplyLongLong(redisClient *c, long long ll) {
    char buf[128];
    size_t len;

    if (ll == 0) {
        addReply(c,shared.czero);
        return;
    } else if (ll == 1) {
        addReply(c,shared.cone);
        return;
    }
    buf[0] = ':';
    len = ll2string(buf+1,sizeof(buf)-1,ll);
    buf[len+1] = '\r';
    buf[len+2] = '\n';
    addReplySds(c,sdsnewlen(buf,len+3));
}

static void addReplyUlong(redisClient *c, unsigned long ul) {
    char buf[128];
    size_t len;

    if (ul == 0) {
        addReply(c,shared.czero);
        return;
    } else if (ul == 1) {
        addReply(c,shared.cone);
        return;
    }
    len = snprintf(buf,sizeof(buf),":%lu\r\n",ul);
    addReplySds(c,sdsnewlen(buf,len));
}

static void addReplyBulkLen(redisClient *c, robj *obj) {
    size_t len, intlen;
    char buf[128];

    if (obj->encoding == REDIS_ENCODING_RAW) {
        len = sdslen(obj->ptr);
    } else {
        long n = (long)obj->ptr;

        /* Compute how many bytes will take this integer as a radix 10 string */
        len = 1;
        if (n < 0) {
            len++;
            n = -n;
        }
        while((n = n/10) != 0) {
            len++;
        }
    }
    buf[0] = '$';
    intlen = ll2string(buf+1,sizeof(buf)-1,(long long)len);
    buf[intlen+1] = '\r';
    buf[intlen+2] = '\n';
    addReplySds(c,sdsnewlen(buf,intlen+3));
}

static void addReplyBulk(redisClient *c, robj *obj) {
    addReplyBulkLen(c,obj);
    addReply(c,obj);
    addReply(c,shared.crlf);
}

static void addReplyBulkSds(redisClient *c, sds s) {
    robj *o = createStringObject(s, sdslen(s));
    addReplyBulk(c,o);
    decrRefCount(o);
}

/* In the CONFIG command we need to add vanilla C string as bulk replies */
static void addReplyBulkCString(redisClient *c, char *s) {
    if (s == NULL) {
        addReply(c,shared.nullbulk);
    } else {
        robj *o = createStringObject(s,strlen(s));
        addReplyBulk(c,o);
        decrRefCount(o);
    }
}

static void acceptHandler(aeEventLoop *el, int fd, void *privdata, int mask) {
    int cport, cfd;
    char cip[128];
    redisClient *c;
    REDIS_NOTUSED(el);
    REDIS_NOTUSED(mask);
    REDIS_NOTUSED(privdata);

    cfd = anetAccept(server.neterr, fd, cip, &cport);
    if (cfd == AE_ERR) {
        redisLog(REDIS_VERBOSE,"Accepting client connection: %s", server.neterr);
        return;
    }
    redisLog(REDIS_VERBOSE,"Accepted %s:%d", cip, cport);
    if ((c = createClient(cfd)) == NULL) {
        redisLog(REDIS_WARNING,"Error allocating resoures for the client");
        close(cfd); /* May be already closed, just ingore errors */
        return;
    }
    /* If maxclient directive is set and this is one client more... close the
     * connection. Note that we create the client instead to check before
     * for this condition, since now the socket is already set in nonblocking
     * mode and we can send an error for free using the Kernel I/O */
    if (server.maxclients && listLength(server.clients) > server.maxclients) {
        char *err = "-ERR max number of clients reached\r\n";

        /* That's a best effort error message, don't check write errors */
        if (write(c->fd,err,strlen(err)) == -1) {
            /* Nothing to do, Just to avoid the warning... */
        }
        freeClient(c);
        return;
    }
    server.stat_numconnections++;
}

/* ======================= Redis objects implementation ===================== */

static robj *createObject(int type, void *ptr) {
    robj *o;

    if (server.vm_enabled) pthread_mutex_lock(&server.obj_freelist_mutex);
    if (listLength(server.objfreelist)) {
        listNode *head = listFirst(server.objfreelist);
        o = listNodeValue(head);
        listDelNode(server.objfreelist,head);
        if (server.vm_enabled) pthread_mutex_unlock(&server.obj_freelist_mutex);
    } else {
        if (server.vm_enabled)
            pthread_mutex_unlock(&server.obj_freelist_mutex);
        o = zmalloc(sizeof(*o));
    }
    o->type = type;
    o->encoding = REDIS_ENCODING_RAW;
    o->ptr = ptr;
    o->refcount = 1;
    if (server.vm_enabled) {
        /* Note that this code may run in the context of an I/O thread
         * and accessing server.lruclock in theory is an error
         * (no locks). But in practice this is safe, and even if we read
         * garbage Redis will not fail. */
        o->lru = server.lruclock;
        o->storage = REDIS_VM_MEMORY;
    }
    return o;
}

static robj *createStringObject(char *ptr, size_t len) {
    return createObject(REDIS_STRING,sdsnewlen(ptr,len));
}

static robj *createStringObjectFromLongLong(long long value) {
    robj *o;
    if (value >= 0 && value < REDIS_SHARED_INTEGERS) {
        incrRefCount(shared.integers[value]);
        o = shared.integers[value];
    } else {
        if (value >= LONG_MIN && value <= LONG_MAX) {
            o = createObject(REDIS_STRING, NULL);
            o->encoding = REDIS_ENCODING_INT;
            o->ptr = (void*)((long)value);
        } else {
            o = createObject(REDIS_STRING,sdsfromlonglong(value));
        }
    }
    return o;
}

static robj *dupStringObject(robj *o) {
    assert(o->encoding == REDIS_ENCODING_RAW);
    return createStringObject(o->ptr,sdslen(o->ptr));
}

static robj *createListObject(void) {
    list *l = listCreate();
    robj *o = createObject(REDIS_LIST,l);
    listSetFreeMethod(l,decrRefCount);
    o->encoding = REDIS_ENCODING_LIST;
    return o;
}

static robj *createZiplistObject(void) {
    unsigned char *zl = ziplistNew();
    robj *o = createObject(REDIS_LIST,zl);
    o->encoding = REDIS_ENCODING_ZIPLIST;
    return o;
}

static robj *createSetObject(void) {
    dict *d = dictCreate(&setDictType,NULL);
    return createObject(REDIS_SET,d);
}

static robj *createHashObject(void) {
    /* All the Hashes start as zipmaps. Will be automatically converted
     * into hash tables if there are enough elements or big elements
     * inside. */
    unsigned char *zm = zipmapNew();
    robj *o = createObject(REDIS_HASH,zm);
    o->encoding = REDIS_ENCODING_ZIPMAP;
    return o;
}

static robj *createZsetObject(void) {
    zset *zs = zmalloc(sizeof(*zs));

    zs->dict = dictCreate(&zsetDictType,NULL);
    zs->zsl = zslCreate();
    return createObject(REDIS_ZSET,zs);
}

static void freeStringObject(robj *o) {
    if (o->encoding == REDIS_ENCODING_RAW) {
        sdsfree(o->ptr);
    }
}

static void freeListObject(robj *o) {
    switch (o->encoding) {
    case REDIS_ENCODING_LIST:
        listRelease((list*) o->ptr);
        break;
    case REDIS_ENCODING_ZIPLIST:
        zfree(o->ptr);
        break;
    default:
        redisPanic("Unknown list encoding type");
    }
}

static void freeSetObject(robj *o) {
    dictRelease((dict*) o->ptr);
}

static void freeZsetObject(robj *o) {
    zset *zs = o->ptr;

    dictRelease(zs->dict);
    zslFree(zs->zsl);
    zfree(zs);
}

static void freeHashObject(robj *o) {
    switch (o->encoding) {
    case REDIS_ENCODING_HT:
        dictRelease((dict*) o->ptr);
        break;
    case REDIS_ENCODING_ZIPMAP:
        zfree(o->ptr);
        break;
    default:
        redisPanic("Unknown hash encoding type");
        break;
    }
}

static void incrRefCount(robj *o) {
    o->refcount++;
}

static void decrRefCount(void *obj) {
    robj *o = obj;

    /* Object is a swapped out value, or in the process of being loaded. */
    if (server.vm_enabled &&
        (o->storage == REDIS_VM_SWAPPED || o->storage == REDIS_VM_LOADING))
    {
        vmpointer *vp = obj;
        if (o->storage == REDIS_VM_LOADING) vmCancelThreadedIOJob(o);
        vmMarkPagesFree(vp->page,vp->usedpages);
        server.vm_stats_swapped_objects--;
        zfree(vp);
        return;
    }

    if (o->refcount <= 0) redisPanic("decrRefCount against refcount <= 0");
    /* Object is in memory, or in the process of being swapped out.
     *
     * If the object is being swapped out, abort the operation on
     * decrRefCount even if the refcount does not drop to 0: the object
     * is referenced at least two times, as value of the key AND as
     * job->val in the iojob. So if we don't invalidate the iojob, when it is
     * done but the relevant key was removed in the meantime, the
     * complete jobs handler will not find the key about the job and the
     * assert will fail. */
    if (server.vm_enabled && o->storage == REDIS_VM_SWAPPING)
        vmCancelThreadedIOJob(o);
    if (--(o->refcount) == 0) {
        switch(o->type) {
        case REDIS_STRING: freeStringObject(o); break;
        case REDIS_LIST: freeListObject(o); break;
        case REDIS_SET: freeSetObject(o); break;
        case REDIS_ZSET: freeZsetObject(o); break;
        case REDIS_HASH: freeHashObject(o); break;
        default: redisPanic("Unknown object type"); break;
        }
        if (server.vm_enabled) pthread_mutex_lock(&server.obj_freelist_mutex);
        if (listLength(server.objfreelist) > REDIS_OBJFREELIST_MAX ||
            !listAddNodeHead(server.objfreelist,o))
            zfree(o);
        if (server.vm_enabled) pthread_mutex_unlock(&server.obj_freelist_mutex);
    }
}

static int checkType(redisClient *c, robj *o, int type) {
    if (o->type != type) {
        addReply(c,shared.wrongtypeerr);
        return 1;
    }
    return 0;
}

/* Check if the nul-terminated string 's' can be represented by a long
 * (that is, is a number that fits into long without any other space or
 * character before or after the digits).
 *
 * If so, the function returns REDIS_OK and *longval is set to the value
 * of the number. Otherwise REDIS_ERR is returned */
static int isStringRepresentableAsLong(sds s, long *longval) {
    char buf[32], *endptr;
    long value;
    int slen;

    value = strtol(s, &endptr, 10);
    if (endptr[0] != '\0') return REDIS_ERR;
    slen = ll2string(buf,32,value);

    /* If the number converted back into a string is not identical
     * then it's not possible to encode the string as integer */
    if (sdslen(s) != (unsigned)slen || memcmp(buf,s,slen)) return REDIS_ERR;
    if (longval) *longval = value;
    return REDIS_OK;
}

/* Try to encode a string object in order to save space */
static robj *tryObjectEncoding(robj *o) {
    long value;
    sds s = o->ptr;

    if (o->encoding != REDIS_ENCODING_RAW)
        return o; /* Already encoded */

    /* It's not safe to encode shared objects: shared objects can be shared
     * everywhere in the "object space" of Redis. Encoded objects can only
     * appear as "values" (and not, for instance, as keys) */
     if (o->refcount > 1) return o;

    /* Currently we try to encode only strings */
    redisAssert(o->type == REDIS_STRING);

    /* Check if we can represent this string as a long integer */
    if (isStringRepresentableAsLong(s,&value) == REDIS_ERR) return o;

    /* Ok, this object can be encoded */
    if (value >= 0 && value < REDIS_SHARED_INTEGERS) {
        decrRefCount(o);
        incrRefCount(shared.integers[value]);
        return shared.integers[value];
    } else {
        o->encoding = REDIS_ENCODING_INT;
        sdsfree(o->ptr);
        o->ptr = (void*) value;
        return o;
    }
}

/* Get a decoded version of an encoded object (returned as a new object).
 * If the object is already raw-encoded just increment the ref count. */
static robj *getDecodedObject(robj *o) {
    robj *dec;

    if (o->encoding == REDIS_ENCODING_RAW) {
        incrRefCount(o);
        return o;
    }
    if (o->type == REDIS_STRING && o->encoding == REDIS_ENCODING_INT) {
        char buf[32];

        ll2string(buf,32,(long)o->ptr);
        dec = createStringObject(buf,strlen(buf));
        return dec;
    } else {
        redisPanic("Unknown encoding type");
    }
}

/* Compare two string objects via strcmp() or alike.
 * Note that the objects may be integer-encoded. In such a case we
 * use ll2string() to get a string representation of the numbers on the stack
 * and compare the strings, it's much faster than calling getDecodedObject().
 *
 * Important note: if objects are not integer encoded, but binary-safe strings,
 * sdscmp() from sds.c will apply memcmp() so this function ca be considered
 * binary safe. */
static int compareStringObjects(robj *a, robj *b) {
    redisAssert(a->type == REDIS_STRING && b->type == REDIS_STRING);
    char bufa[128], bufb[128], *astr, *bstr;
    int bothsds = 1;

    if (a == b) return 0;
    if (a->encoding != REDIS_ENCODING_RAW) {
        ll2string(bufa,sizeof(bufa),(long) a->ptr);
        astr = bufa;
        bothsds = 0;
    } else {
        astr = a->ptr;
    }
    if (b->encoding != REDIS_ENCODING_RAW) {
        ll2string(bufb,sizeof(bufb),(long) b->ptr);
        bstr = bufb;
        bothsds = 0;
    } else {
        bstr = b->ptr;
    }
    return bothsds ? sdscmp(astr,bstr) : strcmp(astr,bstr);
}

/* Equal string objects return 1 if the two objects are the same from the
 * point of view of a string comparison, otherwise 0 is returned. Note that
 * this function is faster then checking for (compareStringObject(a,b) == 0)
 * because it can perform some more optimization. */
static int equalStringObjects(robj *a, robj *b) {
    if (a->encoding != REDIS_ENCODING_RAW && b->encoding != REDIS_ENCODING_RAW){
        return a->ptr == b->ptr;
    } else {
        return compareStringObjects(a,b) == 0;
    }
}

static size_t stringObjectLen(robj *o) {
    redisAssert(o->type == REDIS_STRING);
    if (o->encoding == REDIS_ENCODING_RAW) {
        return sdslen(o->ptr);
    } else {
        char buf[32];

        return ll2string(buf,32,(long)o->ptr);
    }
}

static int getDoubleFromObject(robj *o, double *target) {
    double value;
    char *eptr;

    if (o == NULL) {
        value = 0;
    } else {
        redisAssert(o->type == REDIS_STRING);
        if (o->encoding == REDIS_ENCODING_RAW) {
            value = strtod(o->ptr, &eptr);
            if (eptr[0] != '\0') return REDIS_ERR;
        } else if (o->encoding == REDIS_ENCODING_INT) {
            value = (long)o->ptr;
        } else {
            redisPanic("Unknown string encoding");
        }
    }

    *target = value;
    return REDIS_OK;
}

static int getDoubleFromObjectOrReply(redisClient *c, robj *o, double *target, const char *msg) {
    double value;
    if (getDoubleFromObject(o, &value) != REDIS_OK) {
        if (msg != NULL) {
            addReplySds(c, sdscatprintf(sdsempty(), "-ERR %s\r\n", msg));
        } else {
            addReplySds(c, sdsnew("-ERR value is not a double\r\n"));
        }
        return REDIS_ERR;
    }

    *target = value;
    return REDIS_OK;
}

static int getLongLongFromObject(robj *o, long long *target) {
    long long value;
    char *eptr;

    if (o == NULL) {
        value = 0;
    } else {
        redisAssert(o->type == REDIS_STRING);
        if (o->encoding == REDIS_ENCODING_RAW) {
            value = strtoll(o->ptr, &eptr, 10);
            if (eptr[0] != '\0') return REDIS_ERR;
        } else if (o->encoding == REDIS_ENCODING_INT) {
            value = (long)o->ptr;
        } else {
            redisPanic("Unknown string encoding");
        }
    }

    *target = value;
    return REDIS_OK;
}

static int getLongLongFromObjectOrReply(redisClient *c, robj *o, long long *target, const char *msg) {
    long long value;
    if (getLongLongFromObject(o, &value) != REDIS_OK) {
        if (msg != NULL) {
            addReplySds(c, sdscatprintf(sdsempty(), "-ERR %s\r\n", msg));
        } else {
            addReplySds(c, sdsnew("-ERR value is not an integer\r\n"));
        }
        return REDIS_ERR;
    }

    *target = value;
    return REDIS_OK;
}

static int getLongFromObjectOrReply(redisClient *c, robj *o, long *target, const char *msg) {
    long long value;

    if (getLongLongFromObjectOrReply(c, o, &value, msg) != REDIS_OK) return REDIS_ERR;
    if (value < LONG_MIN || value > LONG_MAX) {
        if (msg != NULL) {
            addReplySds(c, sdscatprintf(sdsempty(), "-ERR %s\r\n", msg));
        } else {
            addReplySds(c, sdsnew("-ERR value is out of range\r\n"));
        }
        return REDIS_ERR;
    }

    *target = value;
    return REDIS_OK;
}

/* =========================== Keyspace access API ========================== */

static robj *lookupKey(redisDb *db, robj *key) {
    dictEntry *de = dictFind(db->dict,key->ptr);
    if (de) {
        robj *val = dictGetEntryVal(de);

        if (server.vm_enabled) {
            if (val->storage == REDIS_VM_MEMORY ||
                val->storage == REDIS_VM_SWAPPING)
            {
                /* If we were swapping the object out, cancel the operation */
                if (val->storage == REDIS_VM_SWAPPING)
                    vmCancelThreadedIOJob(val);
                /* Update the access time for the aging algorithm. */
                val->lru = server.lruclock;
            } else {
                int notify = (val->storage == REDIS_VM_LOADING);

                /* Our value was swapped on disk. Bring it at home. */
                redisAssert(val->type == REDIS_VMPOINTER);
                val = vmLoadObject(val);
                dictGetEntryVal(de) = val;

                /* Clients blocked by the VM subsystem may be waiting for
                 * this key... */
                if (notify) handleClientsBlockedOnSwappedKey(db,key);
            }
        }
        return val;
    } else {
        return NULL;
    }
}

static robj *lookupKeyRead(redisDb *db, robj *key) {
    expireIfNeeded(db,key);
    return lookupKey(db,key);
}

static robj *lookupKeyWrite(redisDb *db, robj *key) {
    deleteIfVolatile(db,key);
    touchWatchedKey(db,key);
    return lookupKey(db,key);
}

static robj *lookupKeyReadOrReply(redisClient *c, robj *key, robj *reply) {
    robj *o = lookupKeyRead(c->db, key);
    if (!o) addReply(c,reply);
    return o;
}

static robj *lookupKeyWriteOrReply(redisClient *c, robj *key, robj *reply) {
    robj *o = lookupKeyWrite(c->db, key);
    if (!o) addReply(c,reply);
    return o;
}

/* Add the key to the DB. If the key already exists REDIS_ERR is returned,
 * otherwise REDIS_OK is returned, and the caller should increment the
 * refcount of 'val'. */
static int dbAdd(redisDb *db, robj *key, robj *val) {
    /* Perform a lookup before adding the key, as we need to copy the
     * key value. */
    if (dictFind(db->dict, key->ptr) != NULL) {
        return REDIS_ERR;
    } else {
        sds copy = sdsdup(key->ptr);
        dictAdd(db->dict, copy, val);
        return REDIS_OK;
    }
}

/* If the key does not exist, this is just like dbAdd(). Otherwise
 * the value associated to the key is replaced with the new one.
 *
 * On update (key already existed) 0 is returned. Otherwise 1. */
static int dbReplace(redisDb *db, robj *key, robj *val) {
    if (dictFind(db->dict,key->ptr) == NULL) {
        sds copy = sdsdup(key->ptr);
        dictAdd(db->dict, copy, val);
        return 1;
    } else {
        dictReplace(db->dict, key->ptr, val);
        return 0;
    }
}

static int dbExists(redisDb *db, robj *key) {
    return dictFind(db->dict,key->ptr) != NULL;
}

/* Return a random key, in form of a Redis object.
 * If there are no keys, NULL is returned.
 *
 * The function makes sure to return keys not already expired. */
static robj *dbRandomKey(redisDb *db) {
    struct dictEntry *de;

    while(1) {
        sds key;
        robj *keyobj;

        de = dictGetRandomKey(db->dict);
        if (de == NULL) return NULL;

        key = dictGetEntryKey(de);
        keyobj = createStringObject(key,sdslen(key));
        if (dictFind(db->expires,key)) {
            if (expireIfNeeded(db,keyobj)) {
                decrRefCount(keyobj);
                continue; /* search for another key. This expired. */
            }
        }
        return keyobj;
    }
}

/* Delete a key, value, and associated expiration entry if any, from the DB */
static int dbDelete(redisDb *db, robj *key) {
    int retval;

    if (dictSize(db->expires)) dictDelete(db->expires,key->ptr);
    retval = dictDelete(db->dict,key->ptr);

    return retval == DICT_OK;
}

/*============================ RDB saving/loading =========================== */

static int rdbSaveType(FILE *fp, unsigned char type) {
    if (fwrite(&type,1,1,fp) == 0) return -1;
    return 0;
}

static int rdbSaveTime(FILE *fp, time_t t) {
    int32_t t32 = (int32_t) t;
    if (fwrite(&t32,4,1,fp) == 0) return -1;
    return 0;
}

/* check rdbLoadLen() comments for more info */
static int rdbSaveLen(FILE *fp, uint32_t len) {
    unsigned char buf[2];

    if (len < (1<<6)) {
        /* Save a 6 bit len */
        buf[0] = (len&0xFF)|(REDIS_RDB_6BITLEN<<6);
        if (fwrite(buf,1,1,fp) == 0) return -1;
    } else if (len < (1<<14)) {
        /* Save a 14 bit len */
        buf[0] = ((len>>8)&0xFF)|(REDIS_RDB_14BITLEN<<6);
        buf[1] = len&0xFF;
        if (fwrite(buf,2,1,fp) == 0) return -1;
    } else {
        /* Save a 32 bit len */
        buf[0] = (REDIS_RDB_32BITLEN<<6);
        if (fwrite(buf,1,1,fp) == 0) return -1;
        len = htonl(len);
        if (fwrite(&len,4,1,fp) == 0) return -1;
    }
    return 0;
}

/* Encode 'value' as an integer if possible (if integer will fit the
 * supported range). If the function sucessful encoded the integer
 * then the (up to 5 bytes) encoded representation is written in the
 * string pointed by 'enc' and the length is returned. Otherwise
 * 0 is returned. */
static int rdbEncodeInteger(long long value, unsigned char *enc) {
    /* Finally check if it fits in our ranges */
    if (value >= -(1<<7) && value <= (1<<7)-1) {
        enc[0] = (REDIS_RDB_ENCVAL<<6)|REDIS_RDB_ENC_INT8;
        enc[1] = value&0xFF;
        return 2;
    } else if (value >= -(1<<15) && value <= (1<<15)-1) {
        enc[0] = (REDIS_RDB_ENCVAL<<6)|REDIS_RDB_ENC_INT16;
        enc[1] = value&0xFF;
        enc[2] = (value>>8)&0xFF;
        return 3;
    } else if (value >= -((long long)1<<31) && value <= ((long long)1<<31)-1) {
        enc[0] = (REDIS_RDB_ENCVAL<<6)|REDIS_RDB_ENC_INT32;
        enc[1] = value&0xFF;
        enc[2] = (value>>8)&0xFF;
        enc[3] = (value>>16)&0xFF;
        enc[4] = (value>>24)&0xFF;
        return 5;
    } else {
        return 0;
    }
}

/* String objects in the form "2391" "-100" without any space and with a
 * range of values that can fit in an 8, 16 or 32 bit signed value can be
 * encoded as integers to save space */
static int rdbTryIntegerEncoding(char *s, size_t len, unsigned char *enc) {
    long long value;
    char *endptr, buf[32];

    /* Check if it's possible to encode this value as a number */
    value = strtoll(s, &endptr, 10);
    if (endptr[0] != '\0') return 0;
    ll2string(buf,32,value);

    /* If the number converted back into a string is not identical
     * then it's not possible to encode the string as integer */
    if (strlen(buf) != len || memcmp(buf,s,len)) return 0;

    return rdbEncodeInteger(value,enc);
}

static int rdbSaveLzfStringObject(FILE *fp, unsigned char *s, size_t len) {
    size_t comprlen, outlen;
    unsigned char byte;
    void *out;

    /* We require at least four bytes compression for this to be worth it */
    if (len <= 4) return 0;
    outlen = len-4;
    if ((out = zmalloc(outlen+1)) == NULL) return 0;
    comprlen = lzf_compress(s, len, out, outlen);
    if (comprlen == 0) {
        zfree(out);
        return 0;
    }
    /* Data compressed! Let's save it on disk */
    byte = (REDIS_RDB_ENCVAL<<6)|REDIS_RDB_ENC_LZF;
    if (fwrite(&byte,1,1,fp) == 0) goto writeerr;
    if (rdbSaveLen(fp,comprlen) == -1) goto writeerr;
    if (rdbSaveLen(fp,len) == -1) goto writeerr;
    if (fwrite(out,comprlen,1,fp) == 0) goto writeerr;
    zfree(out);
    return comprlen;

writeerr:
    zfree(out);
    return -1;
}

/* Save a string objet as [len][data] on disk. If the object is a string
 * representation of an integer value we try to safe it in a special form */
static int rdbSaveRawString(FILE *fp, unsigned char *s, size_t len) {
    int enclen;

    /* Try integer encoding */
    if (len <= 11) {
        unsigned char buf[5];
        if ((enclen = rdbTryIntegerEncoding((char*)s,len,buf)) > 0) {
            if (fwrite(buf,enclen,1,fp) == 0) return -1;
            return 0;
        }
    }

    /* Try LZF compression - under 20 bytes it's unable to compress even
     * aaaaaaaaaaaaaaaaaa so skip it */
    if (server.rdbcompression && len > 20) {
        int retval;

        retval = rdbSaveLzfStringObject(fp,s,len);
        if (retval == -1) return -1;
        if (retval > 0) return 0;
        /* retval == 0 means data can't be compressed, save the old way */
    }

    /* Store verbatim */
    if (rdbSaveLen(fp,len) == -1) return -1;
    if (len && fwrite(s,len,1,fp) == 0) return -1;
    return 0;
}

/* Save a long long value as either an encoded string or a string. */
static int rdbSaveLongLongAsStringObject(FILE *fp, long long value) {
    unsigned char buf[32];
    int enclen = rdbEncodeInteger(value,buf);
    if (enclen > 0) {
        if (fwrite(buf,enclen,1,fp) == 0) return -1;
    } else {
        /* Encode as string */
        enclen = ll2string((char*)buf,32,value);
        redisAssert(enclen < 32);
        if (rdbSaveLen(fp,enclen) == -1) return -1;
        if (fwrite(buf,enclen,1,fp) == 0) return -1;
    }
    return 0;
}

/* Like rdbSaveStringObjectRaw() but handle encoded objects */
static int rdbSaveStringObject(FILE *fp, robj *obj) {
    /* Avoid to decode the object, then encode it again, if the
     * object is alrady integer encoded. */
    if (obj->encoding == REDIS_ENCODING_INT) {
        return rdbSaveLongLongAsStringObject(fp,(long)obj->ptr);
    } else {
        redisAssert(obj->encoding == REDIS_ENCODING_RAW);
        return rdbSaveRawString(fp,obj->ptr,sdslen(obj->ptr));
    }
}

/* Save a double value. Doubles are saved as strings prefixed by an unsigned
 * 8 bit integer specifing the length of the representation.
 * This 8 bit integer has special values in order to specify the following
 * conditions:
 * 253: not a number
 * 254: + inf
 * 255: - inf
 */
static int rdbSaveDoubleValue(FILE *fp, double val) {
    unsigned char buf[128];
    int len;

    if (isnan(val)) {
        buf[0] = 253;
        len = 1;
    } else if (!isfinite(val)) {
        len = 1;
        buf[0] = (val < 0) ? 255 : 254;
    } else {
#if (DBL_MANT_DIG >= 52) && (LLONG_MAX == 0x7fffffffffffffffLL)
        /* Check if the float is in a safe range to be casted into a
         * long long. We are assuming that long long is 64 bit here.
         * Also we are assuming that there are no implementations around where
         * double has precision < 52 bit.
         *
         * Under this assumptions we test if a double is inside an interval
         * where casting to long long is safe. Then using two castings we
         * make sure the decimal part is zero. If all this is true we use
         * integer printing function that is much faster. */
        double min = -4503599627370495; /* (2^52)-1 */
        double max = 4503599627370496; /* -(2^52) */
        if (val > min && val < max && val == ((double)((long long)val)))
            ll2string((char*)buf+1,sizeof(buf),(long long)val);
        else
#endif
            snprintf((char*)buf+1,sizeof(buf)-1,"%.17g",val);
        buf[0] = strlen((char*)buf+1);
        len = buf[0]+1;
    }
    if (fwrite(buf,len,1,fp) == 0) return -1;
    return 0;
}

/* Save a Redis object. */
static int rdbSaveObject(FILE *fp, robj *o) {
    if (o->type == REDIS_STRING) {
        /* Save a string value */
        if (rdbSaveStringObject(fp,o) == -1) return -1;
    } else if (o->type == REDIS_LIST) {
        /* Save a list value */
        if (o->encoding == REDIS_ENCODING_ZIPLIST) {
            unsigned char *p;
            unsigned char *vstr;
            unsigned int vlen;
            long long vlong;

            if (rdbSaveLen(fp,ziplistLen(o->ptr)) == -1) return -1;
            p = ziplistIndex(o->ptr,0);
            while(ziplistGet(p,&vstr,&vlen,&vlong)) {
                if (vstr) {
                    if (rdbSaveRawString(fp,vstr,vlen) == -1)
                        return -1;
                } else {
                    if (rdbSaveLongLongAsStringObject(fp,vlong) == -1)
                        return -1;
                }
                p = ziplistNext(o->ptr,p);
            }
        } else if (o->encoding == REDIS_ENCODING_LIST) {
            list *list = o->ptr;
            listIter li;
            listNode *ln;

            if (rdbSaveLen(fp,listLength(list)) == -1) return -1;
            listRewind(list,&li);
            while((ln = listNext(&li))) {
                robj *eleobj = listNodeValue(ln);
                if (rdbSaveStringObject(fp,eleobj) == -1) return -1;
            }
        } else {
            redisPanic("Unknown list encoding");
        }
    } else if (o->type == REDIS_SET) {
        /* Save a set value */
        dict *set = o->ptr;
        dictIterator *di = dictGetIterator(set);
        dictEntry *de;

        if (rdbSaveLen(fp,dictSize(set)) == -1) return -1;
        while((de = dictNext(di)) != NULL) {
            robj *eleobj = dictGetEntryKey(de);

            if (rdbSaveStringObject(fp,eleobj) == -1) return -1;
        }
        dictReleaseIterator(di);
    } else if (o->type == REDIS_ZSET) {
        /* Save a set value */
        zset *zs = o->ptr;
        dictIterator *di = dictGetIterator(zs->dict);
        dictEntry *de;

        if (rdbSaveLen(fp,dictSize(zs->dict)) == -1) return -1;
        while((de = dictNext(di)) != NULL) {
            robj *eleobj = dictGetEntryKey(de);
            double *score = dictGetEntryVal(de);

            if (rdbSaveStringObject(fp,eleobj) == -1) return -1;
            if (rdbSaveDoubleValue(fp,*score) == -1) return -1;
        }
        dictReleaseIterator(di);
    } else if (o->type == REDIS_HASH) {
        /* Save a hash value */
        if (o->encoding == REDIS_ENCODING_ZIPMAP) {
            unsigned char *p = zipmapRewind(o->ptr);
            unsigned int count = zipmapLen(o->ptr);
            unsigned char *key, *val;
            unsigned int klen, vlen;

            if (rdbSaveLen(fp,count) == -1) return -1;
            while((p = zipmapNext(p,&key,&klen,&val,&vlen)) != NULL) {
                if (rdbSaveRawString(fp,key,klen) == -1) return -1;
                if (rdbSaveRawString(fp,val,vlen) == -1) return -1;
            }
        } else {
            dictIterator *di = dictGetIterator(o->ptr);
            dictEntry *de;

            if (rdbSaveLen(fp,dictSize((dict*)o->ptr)) == -1) return -1;
            while((de = dictNext(di)) != NULL) {
                robj *key = dictGetEntryKey(de);
                robj *val = dictGetEntryVal(de);

                if (rdbSaveStringObject(fp,key) == -1) return -1;
                if (rdbSaveStringObject(fp,val) == -1) return -1;
            }
            dictReleaseIterator(di);
        }
    } else {
        redisPanic("Unknown object type");
    }
    return 0;
}

/* Return the length the object will have on disk if saved with
 * the rdbSaveObject() function. Currently we use a trick to get
 * this length with very little changes to the code. In the future
 * we could switch to a faster solution. */
static off_t rdbSavedObjectLen(robj *o, FILE *fp) {
    if (fp == NULL) fp = server.devnull;
    rewind(fp);
    assert(rdbSaveObject(fp,o) != 1);
    return ftello(fp);
}

/* Return the number of pages required to save this object in the swap file */
static off_t rdbSavedObjectPages(robj *o, FILE *fp) {
    off_t bytes = rdbSavedObjectLen(o,fp);

    return (bytes+(server.vm_page_size-1))/server.vm_page_size;
}

/* Save the DB on disk. Return REDIS_ERR on error, REDIS_OK on success */
static int rdbSave(char *filename) {
    dictIterator *di = NULL;
    dictEntry *de;
    FILE *fp;
    char tmpfile[256];
    int j;
    time_t now = time(NULL);

    /* Wait for I/O therads to terminate, just in case this is a
     * foreground-saving, to avoid seeking the swap file descriptor at the
     * same time. */
    if (server.vm_enabled)
        waitEmptyIOJobsQueue();

    snprintf(tmpfile,256,"temp-%d.rdb", (int) getpid());
    fp = fopen(tmpfile,"w");
    if (!fp) {
        redisLog(REDIS_WARNING, "Failed saving the DB: %s", strerror(errno));
        return REDIS_ERR;
    }
    if (fwrite("REDIS0001",9,1,fp) == 0) goto werr;
    for (j = 0; j < server.dbnum; j++) {
        redisDb *db = server.db+j;
        dict *d = db->dict;
        if (dictSize(d) == 0) continue;
        di = dictGetIterator(d);
        if (!di) {
            fclose(fp);
            return REDIS_ERR;
        }

        /* Write the SELECT DB opcode */
        if (rdbSaveType(fp,REDIS_SELECTDB) == -1) goto werr;
        if (rdbSaveLen(fp,j) == -1) goto werr;

        /* Iterate this DB writing every entry */
        while((de = dictNext(di)) != NULL) {
            sds keystr = dictGetEntryKey(de);
            robj key, *o = dictGetEntryVal(de);
            time_t expiretime;
            
            initStaticStringObject(key,keystr);
            expiretime = getExpire(db,&key);

            /* Save the expire time */
            if (expiretime != -1) {
                /* If this key is already expired skip it */
                if (expiretime < now) continue;
                if (rdbSaveType(fp,REDIS_EXPIRETIME) == -1) goto werr;
                if (rdbSaveTime(fp,expiretime) == -1) goto werr;
            }
            /* Save the key and associated value. This requires special
             * handling if the value is swapped out. */
            if (!server.vm_enabled || o->storage == REDIS_VM_MEMORY ||
                                      o->storage == REDIS_VM_SWAPPING) {
                /* Save type, key, value */
                if (rdbSaveType(fp,o->type) == -1) goto werr;
                if (rdbSaveStringObject(fp,&key) == -1) goto werr;
                if (rdbSaveObject(fp,o) == -1) goto werr;
            } else {
                /* REDIS_VM_SWAPPED or REDIS_VM_LOADING */
                robj *po;
                /* Get a preview of the object in memory */
                po = vmPreviewObject(o);
                /* Save type, key, value */
                if (rdbSaveType(fp,po->type) == -1) goto werr;
                if (rdbSaveStringObject(fp,&key) == -1) goto werr;
                if (rdbSaveObject(fp,po) == -1) goto werr;
                /* Remove the loaded object from memory */
                decrRefCount(po);
            }
        }
        dictReleaseIterator(di);
    }
    /* EOF opcode */
    if (rdbSaveType(fp,REDIS_EOF) == -1) goto werr;

    /* Make sure data will not remain on the OS's output buffers */
    fflush(fp);
    fsync(fileno(fp));
    fclose(fp);

    /* Use RENAME to make sure the DB file is changed atomically only
     * if the generate DB file is ok. */
    if (rename(tmpfile,filename) == -1) {
        redisLog(REDIS_WARNING,"Error moving temp DB file on the final destination: %s", strerror(errno));
        unlink(tmpfile);
        return REDIS_ERR;
    }
    redisLog(REDIS_NOTICE,"DB saved on disk");
    server.dirty = 0;
    server.lastsave = time(NULL);
    return REDIS_OK;

werr:
    fclose(fp);
    unlink(tmpfile);
    redisLog(REDIS_WARNING,"Write error saving DB on disk: %s", strerror(errno));
    if (di) dictReleaseIterator(di);
    return REDIS_ERR;
}

static int rdbSaveBackground(char *filename) {
    pid_t childpid;

    if (server.bgsavechildpid != -1) return REDIS_ERR;
    if (server.vm_enabled) waitEmptyIOJobsQueue();
    if ((childpid = fork()) == 0) {
        /* Child */
        if (server.vm_enabled) vmReopenSwapFile();
        close(server.fd);
        if (rdbSave(filename) == REDIS_OK) {
            _exit(0);
        } else {
            _exit(1);
        }
    } else {
        /* Parent */
        if (childpid == -1) {
            redisLog(REDIS_WARNING,"Can't save in background: fork: %s",
                strerror(errno));
            return REDIS_ERR;
        }
        redisLog(REDIS_NOTICE,"Background saving started by pid %d",childpid);
        server.bgsavechildpid = childpid;
        updateDictResizePolicy();
        return REDIS_OK;
    }
    return REDIS_OK; /* unreached */
}

static void rdbRemoveTempFile(pid_t childpid) {
    char tmpfile[256];

    snprintf(tmpfile,256,"temp-%d.rdb", (int) childpid);
    unlink(tmpfile);
}

static int rdbLoadType(FILE *fp) {
    unsigned char type;
    if (fread(&type,1,1,fp) == 0) return -1;
    return type;
}

static time_t rdbLoadTime(FILE *fp) {
    int32_t t32;
    if (fread(&t32,4,1,fp) == 0) return -1;
    return (time_t) t32;
}

/* Load an encoded length from the DB, see the REDIS_RDB_* defines on the top
 * of this file for a description of how this are stored on disk.
 *
 * isencoded is set to 1 if the readed length is not actually a length but
 * an "encoding type", check the above comments for more info */
static uint32_t rdbLoadLen(FILE *fp, int *isencoded) {
    unsigned char buf[2];
    uint32_t len;
    int type;

    if (isencoded) *isencoded = 0;
    if (fread(buf,1,1,fp) == 0) return REDIS_RDB_LENERR;
    type = (buf[0]&0xC0)>>6;
    if (type == REDIS_RDB_6BITLEN) {
        /* Read a 6 bit len */
        return buf[0]&0x3F;
    } else if (type == REDIS_RDB_ENCVAL) {
        /* Read a 6 bit len encoding type */
        if (isencoded) *isencoded = 1;
        return buf[0]&0x3F;
    } else if (type == REDIS_RDB_14BITLEN) {
        /* Read a 14 bit len */
        if (fread(buf+1,1,1,fp) == 0) return REDIS_RDB_LENERR;
        return ((buf[0]&0x3F)<<8)|buf[1];
    } else {
        /* Read a 32 bit len */
        if (fread(&len,4,1,fp) == 0) return REDIS_RDB_LENERR;
        return ntohl(len);
    }
}

/* Load an integer-encoded object from file 'fp', with the specified
 * encoding type 'enctype'. If encode is true the function may return
 * an integer-encoded object as reply, otherwise the returned object
 * will always be encoded as a raw string. */
static robj *rdbLoadIntegerObject(FILE *fp, int enctype, int encode) {
    unsigned char enc[4];
    long long val;

    if (enctype == REDIS_RDB_ENC_INT8) {
        if (fread(enc,1,1,fp) == 0) return NULL;
        val = (signed char)enc[0];
    } else if (enctype == REDIS_RDB_ENC_INT16) {
        uint16_t v;
        if (fread(enc,2,1,fp) == 0) return NULL;
        v = enc[0]|(enc[1]<<8);
        val = (int16_t)v;
    } else if (enctype == REDIS_RDB_ENC_INT32) {
        uint32_t v;
        if (fread(enc,4,1,fp) == 0) return NULL;
        v = enc[0]|(enc[1]<<8)|(enc[2]<<16)|(enc[3]<<24);
        val = (int32_t)v;
    } else {
        val = 0; /* anti-warning */
        redisPanic("Unknown RDB integer encoding type");
    }
    if (encode)
        return createStringObjectFromLongLong(val);
    else
        return createObject(REDIS_STRING,sdsfromlonglong(val));
}

static robj *rdbLoadLzfStringObject(FILE*fp) {
    unsigned int len, clen;
    unsigned char *c = NULL;
    sds val = NULL;

    if ((clen = rdbLoadLen(fp,NULL)) == REDIS_RDB_LENERR) return NULL;
    if ((len = rdbLoadLen(fp,NULL)) == REDIS_RDB_LENERR) return NULL;
    if ((c = zmalloc(clen)) == NULL) goto err;
    if ((val = sdsnewlen(NULL,len)) == NULL) goto err;
    if (fread(c,clen,1,fp) == 0) goto err;
    if (lzf_decompress(c,clen,val,len) == 0) goto err;
    zfree(c);
    return createObject(REDIS_STRING,val);
err:
    zfree(c);
    sdsfree(val);
    return NULL;
}

static robj *rdbGenericLoadStringObject(FILE*fp, int encode) {
    int isencoded;
    uint32_t len;
    sds val;

    len = rdbLoadLen(fp,&isencoded);
    if (isencoded) {
        switch(len) {
        case REDIS_RDB_ENC_INT8:
        case REDIS_RDB_ENC_INT16:
        case REDIS_RDB_ENC_INT32:
            return rdbLoadIntegerObject(fp,len,encode);
        case REDIS_RDB_ENC_LZF:
            return rdbLoadLzfStringObject(fp);
        default:
            redisPanic("Unknown RDB encoding type");
        }
    }

    if (len == REDIS_RDB_LENERR) return NULL;
    val = sdsnewlen(NULL,len);
    if (len && fread(val,len,1,fp) == 0) {
        sdsfree(val);
        return NULL;
    }
    return createObject(REDIS_STRING,val);
}

static robj *rdbLoadStringObject(FILE *fp) {
    return rdbGenericLoadStringObject(fp,0);
}

static robj *rdbLoadEncodedStringObject(FILE *fp) {
    return rdbGenericLoadStringObject(fp,1);
}

/* For information about double serialization check rdbSaveDoubleValue() */
static int rdbLoadDoubleValue(FILE *fp, double *val) {
    char buf[128];
    unsigned char len;

    if (fread(&len,1,1,fp) == 0) return -1;
    switch(len) {
    case 255: *val = R_NegInf; return 0;
    case 254: *val = R_PosInf; return 0;
    case 253: *val = R_Nan; return 0;
    default:
        if (fread(buf,len,1,fp) == 0) return -1;
        buf[len] = '\0';
        sscanf(buf, "%lg", val);
        return 0;
    }
}

/* Load a Redis object of the specified type from the specified file.
 * On success a newly allocated object is returned, otherwise NULL. */
static robj *rdbLoadObject(int type, FILE *fp) {
    robj *o, *ele, *dec;
    size_t len;

    redisLog(REDIS_DEBUG,"LOADING OBJECT %d (at %d)\n",type,ftell(fp));
    if (type == REDIS_STRING) {
        /* Read string value */
        if ((o = rdbLoadEncodedStringObject(fp)) == NULL) return NULL;
        o = tryObjectEncoding(o);
    } else if (type == REDIS_LIST) {
        /* Read list value */
        if ((len = rdbLoadLen(fp,NULL)) == REDIS_RDB_LENERR) return NULL;

        o = createZiplistObject();

        /* Load every single element of the list */
        while(len--) {
            if ((ele = rdbLoadEncodedStringObject(fp)) == NULL) return NULL;

            if (o->encoding == REDIS_ENCODING_ZIPLIST) {
                dec = getDecodedObject(ele);
                o->ptr = ziplistPush(o->ptr,dec->ptr,sdslen(dec->ptr),REDIS_TAIL);
                decrRefCount(dec);
                decrRefCount(ele);
            } else {
                ele = tryObjectEncoding(ele);
                listAddNodeTail(o->ptr,ele);
                incrRefCount(ele);
            }
        }
    } else if (type == REDIS_SET) {
        /* Read list/set value */
        if ((len = rdbLoadLen(fp,NULL)) == REDIS_RDB_LENERR) return NULL;
        o = createSetObject();
        /* It's faster to expand the dict to the right size asap in order
         * to avoid rehashing */
        if (len > DICT_HT_INITIAL_SIZE)
            dictExpand(o->ptr,len);
        /* Load every single element of the list/set */
        while(len--) {
            if ((ele = rdbLoadEncodedStringObject(fp)) == NULL) return NULL;
            ele = tryObjectEncoding(ele);
            dictAdd((dict*)o->ptr,ele,NULL);
        }
    } else if (type == REDIS_ZSET) {
        /* Read list/set value */
        size_t zsetlen;
        zset *zs;

        if ((zsetlen = rdbLoadLen(fp,NULL)) == REDIS_RDB_LENERR) return NULL;
        o = createZsetObject();
        zs = o->ptr;
        /* Load every single element of the list/set */
        while(zsetlen--) {
            robj *ele;
            double *score = zmalloc(sizeof(double));

            if ((ele = rdbLoadEncodedStringObject(fp)) == NULL) return NULL;
            ele = tryObjectEncoding(ele);
            if (rdbLoadDoubleValue(fp,score) == -1) return NULL;
            dictAdd(zs->dict,ele,score);
            zslInsert(zs->zsl,*score,ele);
            incrRefCount(ele); /* added to skiplist */
        }
    } else if (type == REDIS_HASH) {
        size_t hashlen;

        if ((hashlen = rdbLoadLen(fp,NULL)) == REDIS_RDB_LENERR) return NULL;
        o = createHashObject();
        /* Too many entries? Use an hash table. */
        if (hashlen > server.hash_max_zipmap_entries)
            convertToRealHash(o);
        /* Load every key/value, then set it into the zipmap or hash
         * table, as needed. */
        while(hashlen--) {
            robj *key, *val;

            if ((key = rdbLoadStringObject(fp)) == NULL) return NULL;
            if ((val = rdbLoadStringObject(fp)) == NULL) return NULL;
            /* If we are using a zipmap and there are too big values
             * the object is converted to real hash table encoding. */
            if (o->encoding != REDIS_ENCODING_HT &&
               (sdslen(key->ptr) > server.hash_max_zipmap_value ||
                sdslen(val->ptr) > server.hash_max_zipmap_value))
            {
                    convertToRealHash(o);
            }

            if (o->encoding == REDIS_ENCODING_ZIPMAP) {
                unsigned char *zm = o->ptr;

                zm = zipmapSet(zm,key->ptr,sdslen(key->ptr),
                                  val->ptr,sdslen(val->ptr),NULL);
                o->ptr = zm;
                decrRefCount(key);
                decrRefCount(val);
            } else {
                key = tryObjectEncoding(key);
                val = tryObjectEncoding(val);
                dictAdd((dict*)o->ptr,key,val);
            }
        }
    } else {
        redisPanic("Unknown object type");
    }
    return o;
}

static int rdbLoad(char *filename) {
    FILE *fp;
    uint32_t dbid;
    int type, retval, rdbver;
    int swap_all_values = 0;
    redisDb *db = server.db+0;
    char buf[1024];
    time_t expiretime, now = time(NULL);

    fp = fopen(filename,"r");
    if (!fp) return REDIS_ERR;
    if (fread(buf,9,1,fp) == 0) goto eoferr;
    buf[9] = '\0';
    if (memcmp(buf,"REDIS",5) != 0) {
        fclose(fp);
        redisLog(REDIS_WARNING,"Wrong signature trying to load DB from file");
        return REDIS_ERR;
    }
    rdbver = atoi(buf+5);
    if (rdbver != 1) {
        fclose(fp);
        redisLog(REDIS_WARNING,"Can't handle RDB format version %d",rdbver);
        return REDIS_ERR;
    }
    while(1) {
        robj *key, *val;
        int force_swapout;

        expiretime = -1;
        /* Read type. */
        if ((type = rdbLoadType(fp)) == -1) goto eoferr;
        if (type == REDIS_EXPIRETIME) {
            if ((expiretime = rdbLoadTime(fp)) == -1) goto eoferr;
            /* We read the time so we need to read the object type again */
            if ((type = rdbLoadType(fp)) == -1) goto eoferr;
        }
        if (type == REDIS_EOF) break;
        /* Handle SELECT DB opcode as a special case */
        if (type == REDIS_SELECTDB) {
            if ((dbid = rdbLoadLen(fp,NULL)) == REDIS_RDB_LENERR)
                goto eoferr;
            if (dbid >= (unsigned)server.dbnum) {
                redisLog(REDIS_WARNING,"FATAL: Data file was created with a Redis server configured to handle more than %d databases. Exiting\n", server.dbnum);
                exit(1);
            }
            db = server.db+dbid;
            continue;
        }
        /* Read key */
        if ((key = rdbLoadStringObject(fp)) == NULL) goto eoferr;
        /* Read value */
        if ((val = rdbLoadObject(type,fp)) == NULL) goto eoferr;
        /* Check if the key already expired */
        if (expiretime != -1 && expiretime < now) {
            decrRefCount(key);
            decrRefCount(val);
            continue;
        }
        /* Add the new object in the hash table */
        retval = dbAdd(db,key,val);
        if (retval == REDIS_ERR) {
            redisLog(REDIS_WARNING,"Loading DB, duplicated key (%s) found! Unrecoverable error, exiting now.", key->ptr);
            exit(1);
        }
        /* Set the expire time if needed */
        if (expiretime != -1) setExpire(db,key,expiretime);

        /* Handle swapping while loading big datasets when VM is on */

        /* If we detecter we are hopeless about fitting something in memory
         * we just swap every new key on disk. Directly...
         * Note that's important to check for this condition before resorting
         * to random sampling, otherwise we may try to swap already
         * swapped keys. */
        if (swap_all_values) {
            dictEntry *de = dictFind(db->dict,key->ptr);

            /* de may be NULL since the key already expired */
            if (de) {
                vmpointer *vp;
                val = dictGetEntryVal(de);

                if (val->refcount == 1 &&
                    (vp = vmSwapObjectBlocking(val)) != NULL)
                    dictGetEntryVal(de) = vp;
            }
            decrRefCount(key);
            continue;
        }
        decrRefCount(key);

        /* Flush data on disk once 32 MB of additional RAM are used... */
        force_swapout = 0;
        if ((zmalloc_used_memory() - server.vm_max_memory) > 1024*1024*32)
            force_swapout = 1;

        /* If we have still some hope of having some value fitting memory
         * then we try random sampling. */
        if (!swap_all_values && server.vm_enabled && force_swapout) {
            while (zmalloc_used_memory() > server.vm_max_memory) {
                if (vmSwapOneObjectBlocking() == REDIS_ERR) break;
            }
            if (zmalloc_used_memory() > server.vm_max_memory)
                swap_all_values = 1; /* We are already using too much mem */
        }
    }
    fclose(fp);
    return REDIS_OK;

eoferr: /* unexpected end of file is handled here with a fatal exit */
    redisLog(REDIS_WARNING,"Short read or OOM loading DB. Unrecoverable error, aborting now.");
    exit(1);
    return REDIS_ERR; /* Just to avoid warning */
}

/*================================== Shutdown =============================== */
static int prepareForShutdown() {
    redisLog(REDIS_WARNING,"User requested shutdown, saving DB...");
    /* Kill the saving child if there is a background saving in progress.
       We want to avoid race conditions, for instance our saving child may
       overwrite the synchronous saving did by SHUTDOWN. */
    if (server.bgsavechildpid != -1) {
        redisLog(REDIS_WARNING,"There is a live saving child. Killing it!");
        kill(server.bgsavechildpid,SIGKILL);
        rdbRemoveTempFile(server.bgsavechildpid);
    }
    if (server.appendonly) {
        /* Append only file: fsync() the AOF and exit */
        aof_fsync(server.appendfd);
        if (server.vm_enabled) unlink(server.vm_swap_file);
    } else {
        /* Snapshotting. Perform a SYNC SAVE and exit */
        if (rdbSave(server.dbfilename) == REDIS_OK) {
            if (server.daemonize)
                unlink(server.pidfile);
            redisLog(REDIS_WARNING,"%zu bytes used at exit",zmalloc_used_memory());
        } else {
            /* Ooops.. error saving! The best we can do is to continue
             * operating. Note that if there was a background saving process,
             * in the next cron() Redis will be notified that the background
             * saving aborted, handling special stuff like slaves pending for
             * synchronization... */
            redisLog(REDIS_WARNING,"Error trying to save the DB, can't exit");
            return REDIS_ERR;
        }
    }
    redisLog(REDIS_WARNING,"Server exit now, bye bye...");
    return REDIS_OK;
}

/*================================== Commands =============================== */

static void authCommand(redisClient *c) {
    if (!server.requirepass || !strcmp(c->argv[1]->ptr, server.requirepass)) {
      c->authenticated = 1;
      addReply(c,shared.ok);
    } else {
      c->authenticated = 0;
      addReplySds(c,sdscatprintf(sdsempty(),"-ERR invalid password\r\n"));
    }
}

static void pingCommand(redisClient *c) {
    addReply(c,shared.pong);
}

static void echoCommand(redisClient *c) {
    addReplyBulk(c,c->argv[1]);
}

/*=================================== Strings =============================== */

static void setGenericCommand(redisClient *c, int nx, robj *key, robj *val, robj *expire) {
    int retval;
    long seconds = 0; /* initialized to avoid an harmness warning */

    if (expire) {
        if (getLongFromObjectOrReply(c, expire, &seconds, NULL) != REDIS_OK)
            return;
        if (seconds <= 0) {
            addReplySds(c,sdsnew("-ERR invalid expire time in SETEX\r\n"));
            return;
        }
    }

    touchWatchedKey(c->db,key);
    if (nx) deleteIfVolatile(c->db,key);
    retval = dbAdd(c->db,key,val);
    if (retval == REDIS_ERR) {
        if (!nx) {
            dbReplace(c->db,key,val);
            incrRefCount(val);
        } else {
            addReply(c,shared.czero);
            return;
        }
    } else {
        incrRefCount(val);
    }
    server.dirty++;
    removeExpire(c->db,key);
    if (expire) setExpire(c->db,key,time(NULL)+seconds);
    addReply(c, nx ? shared.cone : shared.ok);
}

static void setCommand(redisClient *c) {
    setGenericCommand(c,0,c->argv[1],c->argv[2],NULL);
}

static void setnxCommand(redisClient *c) {
    setGenericCommand(c,1,c->argv[1],c->argv[2],NULL);
}

static void setexCommand(redisClient *c) {
    setGenericCommand(c,0,c->argv[1],c->argv[3],c->argv[2]);
}

static int getGenericCommand(redisClient *c) {
    robj *o;

    if ((o = lookupKeyReadOrReply(c,c->argv[1],shared.nullbulk)) == NULL)
        return REDIS_OK;

    if (o->type != REDIS_STRING) {
        addReply(c,shared.wrongtypeerr);
        return REDIS_ERR;
    } else {
        addReplyBulk(c,o);
        return REDIS_OK;
    }
}

static void getCommand(redisClient *c) {
    getGenericCommand(c);
}

static void getsetCommand(redisClient *c) {
    if (getGenericCommand(c) == REDIS_ERR) return;
    dbReplace(c->db,c->argv[1],c->argv[2]);
    incrRefCount(c->argv[2]);
    server.dirty++;
    removeExpire(c->db,c->argv[1]);
}

static void mgetCommand(redisClient *c) {
    int j;

    addReplySds(c,sdscatprintf(sdsempty(),"*%d\r\n",c->argc-1));
    for (j = 1; j < c->argc; j++) {
        robj *o = lookupKeyRead(c->db,c->argv[j]);
        if (o == NULL) {
            addReply(c,shared.nullbulk);
        } else {
            if (o->type != REDIS_STRING) {
                addReply(c,shared.nullbulk);
            } else {
                addReplyBulk(c,o);
            }
        }
    }
}

static void msetGenericCommand(redisClient *c, int nx) {
    int j, busykeys = 0;

    if ((c->argc % 2) == 0) {
        addReplySds(c,sdsnew("-ERR wrong number of arguments for MSET\r\n"));
        return;
    }
    /* Handle the NX flag. The MSETNX semantic is to return zero and don't
     * set nothing at all if at least one already key exists. */
    if (nx) {
        for (j = 1; j < c->argc; j += 2) {
            if (lookupKeyWrite(c->db,c->argv[j]) != NULL) {
                busykeys++;
            }
        }
    }
    if (busykeys) {
        addReply(c, shared.czero);
        return;
    }

    for (j = 1; j < c->argc; j += 2) {
        c->argv[j+1] = tryObjectEncoding(c->argv[j+1]);
        dbReplace(c->db,c->argv[j],c->argv[j+1]);
        incrRefCount(c->argv[j+1]);
        removeExpire(c->db,c->argv[j]);
    }
    server.dirty += (c->argc-1)/2;
    addReply(c, nx ? shared.cone : shared.ok);
}

static void msetCommand(redisClient *c) {
    msetGenericCommand(c,0);
}

static void msetnxCommand(redisClient *c) {
    msetGenericCommand(c,1);
}

static void incrDecrCommand(redisClient *c, long long incr) {
    long long value;
    robj *o;

    o = lookupKeyWrite(c->db,c->argv[1]);
    if (o != NULL && checkType(c,o,REDIS_STRING)) return;
    if (getLongLongFromObjectOrReply(c,o,&value,NULL) != REDIS_OK) return;

    value += incr;
    o = createStringObjectFromLongLong(value);
    dbReplace(c->db,c->argv[1],o);
    server.dirty++;
    addReply(c,shared.colon);
    addReply(c,o);
    addReply(c,shared.crlf);
}

static void incrCommand(redisClient *c) {
    incrDecrCommand(c,1);
}

static void decrCommand(redisClient *c) {
    incrDecrCommand(c,-1);
}

static void incrbyCommand(redisClient *c) {
    long long incr;

    if (getLongLongFromObjectOrReply(c, c->argv[2], &incr, NULL) != REDIS_OK) return;
    incrDecrCommand(c,incr);
}

static void decrbyCommand(redisClient *c) {
    long long incr;

    if (getLongLongFromObjectOrReply(c, c->argv[2], &incr, NULL) != REDIS_OK) return;
    incrDecrCommand(c,-incr);
}

static void appendCommand(redisClient *c) {
    int retval;
    size_t totlen;
    robj *o;

    o = lookupKeyWrite(c->db,c->argv[1]);
    if (o == NULL) {
        /* Create the key */
        retval = dbAdd(c->db,c->argv[1],c->argv[2]);
        incrRefCount(c->argv[2]);
        totlen = stringObjectLen(c->argv[2]);
    } else {
        if (o->type != REDIS_STRING) {
            addReply(c,shared.wrongtypeerr);
            return;
        }
        /* If the object is specially encoded or shared we have to make
         * a copy */
        if (o->refcount != 1 || o->encoding != REDIS_ENCODING_RAW) {
            robj *decoded = getDecodedObject(o);

            o = createStringObject(decoded->ptr, sdslen(decoded->ptr));
            decrRefCount(decoded);
            dbReplace(c->db,c->argv[1],o);
        }
        /* APPEND! */
        if (c->argv[2]->encoding == REDIS_ENCODING_RAW) {
            o->ptr = sdscatlen(o->ptr,
                c->argv[2]->ptr, sdslen(c->argv[2]->ptr));
        } else {
            o->ptr = sdscatprintf(o->ptr, "%ld",
                (unsigned long) c->argv[2]->ptr);
        }
        totlen = sdslen(o->ptr);
    }
    server.dirty++;
    addReplySds(c,sdscatprintf(sdsempty(),":%lu\r\n",(unsigned long)totlen));
}

static void substrCommand(redisClient *c) {
    robj *o;
    long start = atoi(c->argv[2]->ptr);
    long end = atoi(c->argv[3]->ptr);
    size_t rangelen, strlen;
    sds range;

    if ((o = lookupKeyReadOrReply(c,c->argv[1],shared.nullbulk)) == NULL ||
        checkType(c,o,REDIS_STRING)) return;

    o = getDecodedObject(o);
    strlen = sdslen(o->ptr);

    /* convert negative indexes */
    if (start < 0) start = strlen+start;
    if (end < 0) end = strlen+end;
    if (start < 0) start = 0;
    if (end < 0) end = 0;

    /* indexes sanity checks */
    if (start > end || (size_t)start >= strlen) {
        /* Out of range start or start > end result in null reply */
        addReply(c,shared.nullbulk);
        decrRefCount(o);
        return;
    }
    if ((size_t)end >= strlen) end = strlen-1;
    rangelen = (end-start)+1;

    /* Return the result */
    addReplySds(c,sdscatprintf(sdsempty(),"$%zu\r\n",rangelen));
    range = sdsnewlen((char*)o->ptr+start,rangelen);
    addReplySds(c,range);
    addReply(c,shared.crlf);
    decrRefCount(o);
}

/* ========================= Type agnostic commands ========================= */

static void delCommand(redisClient *c) {
    int deleted = 0, j;

    for (j = 1; j < c->argc; j++) {
        if (dbDelete(c->db,c->argv[j])) {
            touchWatchedKey(c->db,c->argv[j]);
            server.dirty++;
            deleted++;
        }
    }
    addReplyLongLong(c,deleted);
}

static void existsCommand(redisClient *c) {
    expireIfNeeded(c->db,c->argv[1]);
    if (dbExists(c->db,c->argv[1])) {
        addReply(c, shared.cone);
    } else {
        addReply(c, shared.czero);
    }
}

static void selectCommand(redisClient *c) {
    int id = atoi(c->argv[1]->ptr);

    if (selectDb(c,id) == REDIS_ERR) {
        addReplySds(c,sdsnew("-ERR invalid DB index\r\n"));
    } else {
        addReply(c,shared.ok);
    }
}

static void randomkeyCommand(redisClient *c) {
    robj *key;

    if ((key = dbRandomKey(c->db)) == NULL) {
        addReply(c,shared.nullbulk);
        return;
    }

    addReplyBulk(c,key);
    decrRefCount(key);
}

static void keysCommand(redisClient *c) {
    dictIterator *di;
    dictEntry *de;
    sds pattern = c->argv[1]->ptr;
    int plen = sdslen(pattern);
    unsigned long numkeys = 0;
    robj *lenobj = createObject(REDIS_STRING,NULL);

    di = dictGetIterator(c->db->dict);
    addReply(c,lenobj);
    decrRefCount(lenobj);
    while((de = dictNext(di)) != NULL) {
        sds key = dictGetEntryKey(de);
        robj *keyobj;

        if ((pattern[0] == '*' && pattern[1] == '\0') ||
            stringmatchlen(pattern,plen,key,sdslen(key),0)) {
            keyobj = createStringObject(key,sdslen(key));
            if (expireIfNeeded(c->db,keyobj) == 0) {
                addReplyBulk(c,keyobj);
                numkeys++;
            }
            decrRefCount(keyobj);
        }
    }
    dictReleaseIterator(di);
    lenobj->ptr = sdscatprintf(sdsempty(),"*%lu\r\n",numkeys);
}

static void dbsizeCommand(redisClient *c) {
    addReplySds(c,
        sdscatprintf(sdsempty(),":%lu\r\n",dictSize(c->db->dict)));
}

static void lastsaveCommand(redisClient *c) {
    addReplySds(c,
        sdscatprintf(sdsempty(),":%lu\r\n",server.lastsave));
}

static void typeCommand(redisClient *c) {
    robj *o;
    char *type;

    o = lookupKeyRead(c->db,c->argv[1]);
    if (o == NULL) {
        type = "+none";
    } else {
        switch(o->type) {
        case REDIS_STRING: type = "+string"; break;
        case REDIS_LIST: type = "+list"; break;
        case REDIS_SET: type = "+set"; break;
        case REDIS_ZSET: type = "+zset"; break;
        case REDIS_HASH: type = "+hash"; break;
        default: type = "+unknown"; break;
        }
    }
    addReplySds(c,sdsnew(type));
    addReply(c,shared.crlf);
}

static void saveCommand(redisClient *c) {
    if (server.bgsavechildpid != -1) {
        addReplySds(c,sdsnew("-ERR background save in progress\r\n"));
        return;
    }
    if (rdbSave(server.dbfilename) == REDIS_OK) {
        addReply(c,shared.ok);
    } else {
        addReply(c,shared.err);
    }
}

static void bgsaveCommand(redisClient *c) {
    if (server.bgsavechildpid != -1) {
        addReplySds(c,sdsnew("-ERR background save already in progress\r\n"));
        return;
    }
    if (rdbSaveBackground(server.dbfilename) == REDIS_OK) {
        char *status = "+Background saving started\r\n";
        addReplySds(c,sdsnew(status));
    } else {
        addReply(c,shared.err);
    }
}

static void shutdownCommand(redisClient *c) {
    if (prepareForShutdown() == REDIS_OK)
        exit(0);
    addReplySds(c, sdsnew("-ERR Errors trying to SHUTDOWN. Check logs.\r\n"));
}

static void renameGenericCommand(redisClient *c, int nx) {
    robj *o;

    /* To use the same key as src and dst is probably an error */
    if (sdscmp(c->argv[1]->ptr,c->argv[2]->ptr) == 0) {
        addReply(c,shared.sameobjecterr);
        return;
    }

    if ((o = lookupKeyWriteOrReply(c,c->argv[1],shared.nokeyerr)) == NULL)
        return;

    incrRefCount(o);
    deleteIfVolatile(c->db,c->argv[2]);
    if (dbAdd(c->db,c->argv[2],o) == REDIS_ERR) {
        if (nx) {
            decrRefCount(o);
            addReply(c,shared.czero);
            return;
        }
        dbReplace(c->db,c->argv[2],o);
    }
    dbDelete(c->db,c->argv[1]);
    touchWatchedKey(c->db,c->argv[2]);
    server.dirty++;
    addReply(c,nx ? shared.cone : shared.ok);
}

static void renameCommand(redisClient *c) {
    renameGenericCommand(c,0);
}

static void renamenxCommand(redisClient *c) {
    renameGenericCommand(c,1);
}

static void moveCommand(redisClient *c) {
    robj *o;
    redisDb *src, *dst;
    int srcid;

    /* Obtain source and target DB pointers */
    src = c->db;
    srcid = c->db->id;
    if (selectDb(c,atoi(c->argv[2]->ptr)) == REDIS_ERR) {
        addReply(c,shared.outofrangeerr);
        return;
    }
    dst = c->db;
    selectDb(c,srcid); /* Back to the source DB */

    /* If the user is moving using as target the same
     * DB as the source DB it is probably an error. */
    if (src == dst) {
        addReply(c,shared.sameobjecterr);
        return;
    }

    /* Check if the element exists and get a reference */
    o = lookupKeyWrite(c->db,c->argv[1]);
    if (!o) {
        addReply(c,shared.czero);
        return;
    }

    /* Try to add the element to the target DB */
    deleteIfVolatile(dst,c->argv[1]);
    if (dbAdd(dst,c->argv[1],o) == REDIS_ERR) {
        addReply(c,shared.czero);
        return;
    }
    incrRefCount(o);

    /* OK! key moved, free the entry in the source DB */
    dbDelete(src,c->argv[1]);
    server.dirty++;
    addReply(c,shared.cone);
}

/* =================================== Lists ================================ */
static void lPush(robj *subject, robj *value, int where) {
    if (subject->encoding == REDIS_ENCODING_ZIPLIST) {
        int pos = (where == REDIS_HEAD) ? ZIPLIST_HEAD : ZIPLIST_TAIL;
        value = getDecodedObject(value);
        subject->ptr = ziplistPush(subject->ptr,value->ptr,sdslen(value->ptr),pos);
        decrRefCount(value);
    } else if (subject->encoding == REDIS_ENCODING_LIST) {
        if (where == REDIS_HEAD) {
            listAddNodeHead(subject->ptr,value);
        } else {
            listAddNodeTail(subject->ptr,value);
        }
        incrRefCount(value);
    } else {
        redisPanic("Unknown list encoding");
    }
}

static robj *lPop(robj *subject, int where) {
    robj *value = NULL;
    if (subject->encoding == REDIS_ENCODING_ZIPLIST) {
        unsigned char *p;
        unsigned char *vstr;
        unsigned int vlen;
        long long vlong;
        int pos = (where == REDIS_HEAD) ? 0 : -1;
        p = ziplistIndex(subject->ptr,pos);
        if (ziplistGet(p,&vstr,&vlen,&vlong)) {
            if (vstr) {
                value = createStringObject((char*)vstr,vlen);
            } else {
                value = createStringObjectFromLongLong(vlong);
            }
            /* We only need to delete an element when it exists */
            subject->ptr = ziplistDelete(subject->ptr,&p);
        }
    } else if (subject->encoding == REDIS_ENCODING_LIST) {
        list *list = subject->ptr;
        listNode *ln;
        if (where == REDIS_HEAD) {
            ln = listFirst(list);
        } else {
            ln = listLast(list);
        }
        if (ln != NULL) {
            value = listNodeValue(ln);
            incrRefCount(value);
            listDelNode(list,ln);
        }
    } else {
        redisPanic("Unknown list encoding");
    }
    return value;
}

static unsigned long lLength(robj *subject) {
    if (subject->encoding == REDIS_ENCODING_ZIPLIST) {
        return ziplistLen(subject->ptr);
    } else if (subject->encoding == REDIS_ENCODING_LIST) {
        return listLength((list*)subject->ptr);
    } else {
        redisPanic("Unknown list encoding");
    }
}

/* Structure to hold set iteration abstraction. */
typedef struct {
    robj *subject;
    unsigned char encoding;
    unsigned char direction; /* Iteration direction */
    unsigned char *zi;
    listNode *ln;
} lIterator;

/* Structure for an entry while iterating over a list. */
typedef struct {
    lIterator *li;
    unsigned char *zi;  /* Entry in ziplist */
    listNode *ln;       /* Entry in linked list */
} lEntry;

/* Initialize an iterator at the specified index. */
static lIterator *lInitIterator(robj *subject, int index, unsigned char direction) {
    lIterator *li = zmalloc(sizeof(lIterator));
    li->subject = subject;
    li->encoding = subject->encoding;
    li->direction = direction;
    if (li->encoding == REDIS_ENCODING_ZIPLIST) {
        li->zi = ziplistIndex(subject->ptr,index);
    } else if (li->encoding == REDIS_ENCODING_LIST) {
        li->ln = listIndex(subject->ptr,index);
    } else {
        redisPanic("Unknown list encoding");
    }
    return li;
}

/* Clean up the iterator. */
static void lReleaseIterator(lIterator *li) {
    zfree(li);
}

/* Stores pointer to current the entry in the provided entry structure
 * and advances the position of the iterator. Returns 1 when the current
 * entry is in fact an entry, 0 otherwise. */
static int lNext(lIterator *li, lEntry *entry) {
    entry->li = li;
    if (li->encoding == REDIS_ENCODING_ZIPLIST) {
        entry->zi = li->zi;
        if (entry->zi != NULL) {
            if (li->direction == REDIS_TAIL)
                li->zi = ziplistNext(li->subject->ptr,li->zi);
            else
                li->zi = ziplistPrev(li->subject->ptr,li->zi);
            return 1;
        }
    } else if (li->encoding == REDIS_ENCODING_LIST) {
        entry->ln = li->ln;
        if (entry->ln != NULL) {
            if (li->direction == REDIS_TAIL)
                li->ln = li->ln->next;
            else
                li->ln = li->ln->prev;
            return 1;
        }
    } else {
        redisPanic("Unknown list encoding");
    }
    return 0;
}

/* Return entry or NULL at the current position of the iterator. */
static robj *lGet(lEntry *entry) {
    lIterator *li = entry->li;
    robj *value = NULL;
    if (li->encoding == REDIS_ENCODING_ZIPLIST) {
        unsigned char *vstr;
        unsigned int vlen;
        long long vlong;
        redisAssert(entry->zi != NULL);
        if (ziplistGet(entry->zi,&vstr,&vlen,&vlong)) {
            if (vstr) {
                value = createStringObject((char*)vstr,vlen);
            } else {
                value = createStringObjectFromLongLong(vlong);
            }
        }
    } else if (li->encoding == REDIS_ENCODING_LIST) {
        redisAssert(entry->ln != NULL);
        value = listNodeValue(entry->ln);
        incrRefCount(value);
    } else {
        redisPanic("Unknown list encoding");
    }
    return value;
}

/* Compare the given object with the entry at the current position. */
static int lEqual(lEntry *entry, robj *o) {
    lIterator *li = entry->li;
    if (li->encoding == REDIS_ENCODING_ZIPLIST) {
        redisAssert(o->encoding == REDIS_ENCODING_RAW);
        return ziplistCompare(entry->zi,o->ptr,sdslen(o->ptr));
    } else if (li->encoding == REDIS_ENCODING_LIST) {
        return equalStringObjects(o,listNodeValue(entry->ln));
    } else {
        redisPanic("Unknown list encoding");
    }
}

/* Delete the element pointed to. */
static void lDelete(lEntry *entry) {
    lIterator *li = entry->li;
    if (li->encoding == REDIS_ENCODING_ZIPLIST) {
        unsigned char *p = entry->zi;
        li->subject->ptr = ziplistDelete(li->subject->ptr,&p);

        /* Update position of the iterator depending on the direction */
        if (li->direction == REDIS_TAIL)
            li->zi = p;
        else
            li->zi = ziplistPrev(li->subject->ptr,p);
    } else if (entry->li->encoding == REDIS_ENCODING_LIST) {
        listNode *next;
        if (li->direction == REDIS_TAIL)
            next = entry->ln->next;
        else
            next = entry->ln->prev;
        listDelNode(li->subject->ptr,entry->ln);
        li->ln = next;
    } else {
        redisPanic("Unknown list encoding");
    }
}

static void pushGenericCommand(redisClient *c, int where) {
    robj *lobj = lookupKeyWrite(c->db,c->argv[1]);
    if (lobj == NULL) {
        if (handleClientsWaitingListPush(c,c->argv[1],c->argv[2])) {
            addReply(c,shared.cone);
            return;
        }
<<<<<<< HEAD
        lobj = createZiplistObject();
        dictAdd(c->db->dict,c->argv[1],lobj);
        incrRefCount(c->argv[1]);
=======
        lobj = createListObject();
        list = lobj->ptr;
        if (where == REDIS_HEAD) {
            listAddNodeHead(list,c->argv[2]);
        } else {
            listAddNodeTail(list,c->argv[2]);
        }
        incrRefCount(c->argv[2]);
        dbAdd(c->db,c->argv[1],lobj);
>>>>>>> 22194a7f
    } else {
        if (lobj->type != REDIS_LIST) {
            addReply(c,shared.wrongtypeerr);
            return;
        }
        if (handleClientsWaitingListPush(c,c->argv[1],c->argv[2])) {
            addReply(c,shared.cone);
            return;
        }
    }
    lPush(lobj,c->argv[2],where);
    addReplyLongLong(c,lLength(lobj));
    server.dirty++;
}

static void lpushCommand(redisClient *c) {
    pushGenericCommand(c,REDIS_HEAD);
}

static void rpushCommand(redisClient *c) {
    pushGenericCommand(c,REDIS_TAIL);
}

static void llenCommand(redisClient *c) {
    robj *o = lookupKeyReadOrReply(c,c->argv[1],shared.czero);
    if (o == NULL || checkType(c,o,REDIS_LIST)) return;
    addReplyUlong(c,lLength(o));
}

static void lindexCommand(redisClient *c) {
    robj *o = lookupKeyReadOrReply(c,c->argv[1],shared.nullbulk);
    if (o == NULL || checkType(c,o,REDIS_LIST)) return;
    int index = atoi(c->argv[2]->ptr);
    robj *value = NULL;

    if (o->encoding == REDIS_ENCODING_ZIPLIST) {
        unsigned char *p;
        unsigned char *vstr;
        unsigned int vlen;
        long long vlong;
        p = ziplistIndex(o->ptr,index);
        if (ziplistGet(p,&vstr,&vlen,&vlong)) {
            if (vstr) {
                value = createStringObject((char*)vstr,vlen);
            } else {
                value = createStringObjectFromLongLong(vlong);
            }
            addReplyBulk(c,value);
            decrRefCount(value);
        } else {
            addReply(c,shared.nullbulk);
        }
    } else if (o->encoding == REDIS_ENCODING_LIST) {
        listNode *ln = listIndex(o->ptr,index);
        if (ln != NULL) {
            value = listNodeValue(ln);
            addReplyBulk(c,value);
        } else {
            addReply(c,shared.nullbulk);
        }
    } else {
        redisPanic("Unknown list encoding");
    }
}

static void lsetCommand(redisClient *c) {
    robj *o = lookupKeyWriteOrReply(c,c->argv[1],shared.nokeyerr);
    if (o == NULL || checkType(c,o,REDIS_LIST)) return;
    int index = atoi(c->argv[2]->ptr);
    robj *value = c->argv[3];

    if (o->encoding == REDIS_ENCODING_ZIPLIST) {
        unsigned char *p, *zl = o->ptr;
        p = ziplistIndex(zl,index);
        if (p == NULL) {
            addReply(c,shared.outofrangeerr);
        } else {
            o->ptr = ziplistDelete(o->ptr,&p);
            value = getDecodedObject(value);
            o->ptr = ziplistInsert(o->ptr,p,value->ptr,sdslen(value->ptr));
            decrRefCount(value);
            addReply(c,shared.ok);
            server.dirty++;
        }
    } else if (o->encoding == REDIS_ENCODING_LIST) {
        listNode *ln = listIndex(o->ptr,index);
        if (ln == NULL) {
            addReply(c,shared.outofrangeerr);
        } else {
            decrRefCount((robj*)listNodeValue(ln));
            listNodeValue(ln) = value;
            incrRefCount(value);
            addReply(c,shared.ok);
            server.dirty++;
        }
    } else {
        redisPanic("Unknown list encoding");
    }
}

static void popGenericCommand(redisClient *c, int where) {
    robj *o = lookupKeyWriteOrReply(c,c->argv[1],shared.nullbulk);
    if (o == NULL || checkType(c,o,REDIS_LIST)) return;

    robj *value = lPop(o,where);
    if (value == NULL) {
        addReply(c,shared.nullbulk);
    } else {
<<<<<<< HEAD
        addReplyBulk(c,value);
        decrRefCount(value);
        if (lLength(o) == 0) deleteKey(c->db,c->argv[1]);
=======
        robj *ele = listNodeValue(ln);
        addReplyBulk(c,ele);
        listDelNode(list,ln);
        if (listLength(list) == 0) dbDelete(c->db,c->argv[1]);
>>>>>>> 22194a7f
        server.dirty++;
    }
}

static void lpopCommand(redisClient *c) {
    popGenericCommand(c,REDIS_HEAD);
}

static void rpopCommand(redisClient *c) {
    popGenericCommand(c,REDIS_TAIL);
}

static void lrangeCommand(redisClient *c) {
    robj *o, *value;
    int start = atoi(c->argv[2]->ptr);
    int end = atoi(c->argv[3]->ptr);
    int llen;
    int rangelen, j;
    lEntry entry;

    if ((o = lookupKeyReadOrReply(c,c->argv[1],shared.emptymultibulk)) == NULL
         || checkType(c,o,REDIS_LIST)) return;
    llen = lLength(o);

    /* convert negative indexes */
    if (start < 0) start = llen+start;
    if (end < 0) end = llen+end;
    if (start < 0) start = 0;
    if (end < 0) end = 0;

    /* indexes sanity checks */
    if (start > end || start >= llen) {
        /* Out of range start or start > end result in empty list */
        addReply(c,shared.emptymultibulk);
        return;
    }
    if (end >= llen) end = llen-1;
    rangelen = (end-start)+1;

    /* Return the result in form of a multi-bulk reply */
    addReplySds(c,sdscatprintf(sdsempty(),"*%d\r\n",rangelen));
    lIterator *li = lInitIterator(o,start,REDIS_TAIL);
    for (j = 0; j < rangelen; j++) {
        redisAssert(lNext(li,&entry));
        value = lGet(&entry);
        addReplyBulk(c,value);
        decrRefCount(value);
    }
    lReleaseIterator(li);
}

static void ltrimCommand(redisClient *c) {
    robj *o;
    int start = atoi(c->argv[2]->ptr);
    int end = atoi(c->argv[3]->ptr);
    int llen;
    int j, ltrim, rtrim;
    list *list;
    listNode *ln;

    if ((o = lookupKeyWriteOrReply(c,c->argv[1],shared.ok)) == NULL ||
        checkType(c,o,REDIS_LIST)) return;
    llen = lLength(o);

    /* convert negative indexes */
    if (start < 0) start = llen+start;
    if (end < 0) end = llen+end;
    if (start < 0) start = 0;
    if (end < 0) end = 0;

    /* indexes sanity checks */
    if (start > end || start >= llen) {
        /* Out of range start or start > end result in empty list */
        ltrim = llen;
        rtrim = 0;
    } else {
        if (end >= llen) end = llen-1;
        ltrim = start;
        rtrim = llen-end-1;
    }

    /* Remove list elements to perform the trim */
    if (o->encoding == REDIS_ENCODING_ZIPLIST) {
        o->ptr = ziplistDeleteRange(o->ptr,0,ltrim);
        o->ptr = ziplistDeleteRange(o->ptr,-rtrim,rtrim);
    } else if (o->encoding == REDIS_ENCODING_LIST) {
        list = o->ptr;
        for (j = 0; j < ltrim; j++) {
            ln = listFirst(list);
            listDelNode(list,ln);
        }
        for (j = 0; j < rtrim; j++) {
            ln = listLast(list);
            listDelNode(list,ln);
        }
    } else {
        redisPanic("Unknown list encoding");
    }
<<<<<<< HEAD
    if (lLength(o) == 0) deleteKey(c->db,c->argv[1]);
=======
    if (listLength(list) == 0) dbDelete(c->db,c->argv[1]);
>>>>>>> 22194a7f
    server.dirty++;
    addReply(c,shared.ok);
}

static void lremCommand(redisClient *c) {
    robj *subject, *obj = c->argv[3];
    int toremove = atoi(c->argv[2]->ptr);
    int removed = 0;
    lEntry entry;

    subject = lookupKeyWriteOrReply(c,c->argv[1],shared.czero);
    if (subject == NULL || checkType(c,subject,REDIS_LIST)) return;

    /* Make sure obj is raw when we're dealing with a ziplist */
    if (subject->encoding == REDIS_ENCODING_ZIPLIST)
        obj = getDecodedObject(obj);

    lIterator *li;
    if (toremove < 0) {
        toremove = -toremove;
        li = lInitIterator(subject,-1,REDIS_HEAD);
    } else {
        li = lInitIterator(subject,0,REDIS_TAIL);
    }

    while (lNext(li,&entry)) {
        if (lEqual(&entry,obj)) {
            lDelete(&entry);
            server.dirty++;
            removed++;
            if (toremove && removed == toremove) break;
        }
    }
<<<<<<< HEAD
    lReleaseIterator(li);

    /* Clean up raw encoded object */
    if (subject->encoding == REDIS_ENCODING_ZIPLIST)
        decrRefCount(obj);

    if (lLength(subject) == 0) deleteKey(c->db,c->argv[1]);
=======
    if (listLength(list) == 0) dbDelete(c->db,c->argv[1]);
>>>>>>> 22194a7f
    addReplySds(c,sdscatprintf(sdsempty(),":%d\r\n",removed));
}

/* This is the semantic of this command:
 *  RPOPLPUSH srclist dstlist:
 *   IF LLEN(srclist) > 0
 *     element = RPOP srclist
 *     LPUSH dstlist element
 *     RETURN element
 *   ELSE
 *     RETURN nil
 *   END
 *  END
 *
 * The idea is to be able to get an element from a list in a reliable way
 * since the element is not just returned but pushed against another list
 * as well. This command was originally proposed by Ezra Zygmuntowicz.
 */
static void rpoplpushcommand(redisClient *c) {
    robj *sobj, *value;
    if ((sobj = lookupKeyWriteOrReply(c,c->argv[1],shared.nullbulk)) == NULL ||
        checkType(c,sobj,REDIS_LIST)) return;

    if (lLength(sobj) == 0) {
        addReply(c,shared.nullbulk);
    } else {
        robj *dobj = lookupKeyWrite(c->db,c->argv[2]);
        if (dobj && checkType(c,dobj,REDIS_LIST)) return;
        value = lPop(sobj,REDIS_TAIL);

        /* Add the element to the target list (unless it's directly
         * passed to some BLPOP-ing client */
<<<<<<< HEAD
        if (!handleClientsWaitingListPush(c,c->argv[2],value)) {
            /* Create the list if the key does not exist */
            if (!dobj) {
                dobj = createZiplistObject();
                dictAdd(c->db->dict,c->argv[2],dobj);
                incrRefCount(c->argv[2]);
=======
        if (!handleClientsWaitingListPush(c,c->argv[2],ele)) {
            if (dobj == NULL) {
                /* Create the list if the key does not exist */
                dobj = createListObject();
                dbAdd(c->db,c->argv[2],dobj);
>>>>>>> 22194a7f
            }
            lPush(dobj,value,REDIS_HEAD);
        }

        /* Send the element to the client as reply as well */
        addReplyBulk(c,value);

        /* lPop returns an object with its refcount incremented */
        decrRefCount(value);

<<<<<<< HEAD
        /* Delete the source list when it is empty */
        if (lLength(sobj) == 0) deleteKey(c->db,c->argv[1]);
=======
        /* Finally remove the element from the source list */
        listDelNode(srclist,ln);
        if (listLength(srclist) == 0) dbDelete(c->db,c->argv[1]);
>>>>>>> 22194a7f
        server.dirty++;
    }
}

/* ==================================== Sets ================================ */

static void saddCommand(redisClient *c) {
    robj *set;

    set = lookupKeyWrite(c->db,c->argv[1]);
    if (set == NULL) {
        set = createSetObject();
        dbAdd(c->db,c->argv[1],set);
    } else {
        if (set->type != REDIS_SET) {
            addReply(c,shared.wrongtypeerr);
            return;
        }
    }
    if (dictAdd(set->ptr,c->argv[2],NULL) == DICT_OK) {
        incrRefCount(c->argv[2]);
        server.dirty++;
        addReply(c,shared.cone);
    } else {
        addReply(c,shared.czero);
    }
}

static void sremCommand(redisClient *c) {
    robj *set;

    if ((set = lookupKeyWriteOrReply(c,c->argv[1],shared.czero)) == NULL ||
        checkType(c,set,REDIS_SET)) return;

    if (dictDelete(set->ptr,c->argv[2]) == DICT_OK) {
        server.dirty++;
        if (htNeedsResize(set->ptr)) dictResize(set->ptr);
        if (dictSize((dict*)set->ptr) == 0) dbDelete(c->db,c->argv[1]);
        addReply(c,shared.cone);
    } else {
        addReply(c,shared.czero);
    }
}

static void smoveCommand(redisClient *c) {
    robj *srcset, *dstset;

    srcset = lookupKeyWrite(c->db,c->argv[1]);
    dstset = lookupKeyWrite(c->db,c->argv[2]);

    /* If the source key does not exist return 0, if it's of the wrong type
     * raise an error */
    if (srcset == NULL || srcset->type != REDIS_SET) {
        addReply(c, srcset ? shared.wrongtypeerr : shared.czero);
        return;
    }
    /* Error if the destination key is not a set as well */
    if (dstset && dstset->type != REDIS_SET) {
        addReply(c,shared.wrongtypeerr);
        return;
    }
    /* Remove the element from the source set */
    if (dictDelete(srcset->ptr,c->argv[3]) == DICT_ERR) {
        /* Key not found in the src set! return zero */
        addReply(c,shared.czero);
        return;
    }
    if (dictSize((dict*)srcset->ptr) == 0 && srcset != dstset)
        dbDelete(c->db,c->argv[1]);
    server.dirty++;
    /* Add the element to the destination set */
    if (!dstset) {
        dstset = createSetObject();
        dbAdd(c->db,c->argv[2],dstset);
    }
    if (dictAdd(dstset->ptr,c->argv[3],NULL) == DICT_OK)
        incrRefCount(c->argv[3]);
    addReply(c,shared.cone);
}

static void sismemberCommand(redisClient *c) {
    robj *set;

    if ((set = lookupKeyReadOrReply(c,c->argv[1],shared.czero)) == NULL ||
        checkType(c,set,REDIS_SET)) return;

    if (dictFind(set->ptr,c->argv[2]))
        addReply(c,shared.cone);
    else
        addReply(c,shared.czero);
}

static void scardCommand(redisClient *c) {
    robj *o;
    dict *s;

    if ((o = lookupKeyReadOrReply(c,c->argv[1],shared.czero)) == NULL ||
        checkType(c,o,REDIS_SET)) return;

    s = o->ptr;
    addReplyUlong(c,dictSize(s));
}

static void spopCommand(redisClient *c) {
    robj *set;
    dictEntry *de;

    if ((set = lookupKeyWriteOrReply(c,c->argv[1],shared.nullbulk)) == NULL ||
        checkType(c,set,REDIS_SET)) return;

    de = dictGetRandomKey(set->ptr);
    if (de == NULL) {
        addReply(c,shared.nullbulk);
    } else {
        robj *ele = dictGetEntryKey(de);

        addReplyBulk(c,ele);
        dictDelete(set->ptr,ele);
        if (htNeedsResize(set->ptr)) dictResize(set->ptr);
        if (dictSize((dict*)set->ptr) == 0) dbDelete(c->db,c->argv[1]);
        server.dirty++;
    }
}

static void srandmemberCommand(redisClient *c) {
    robj *set;
    dictEntry *de;

    if ((set = lookupKeyReadOrReply(c,c->argv[1],shared.nullbulk)) == NULL ||
        checkType(c,set,REDIS_SET)) return;

    de = dictGetRandomKey(set->ptr);
    if (de == NULL) {
        addReply(c,shared.nullbulk);
    } else {
        robj *ele = dictGetEntryKey(de);

        addReplyBulk(c,ele);
    }
}

static int qsortCompareSetsByCardinality(const void *s1, const void *s2) {
    dict **d1 = (void*) s1, **d2 = (void*) s2;

    return dictSize(*d1)-dictSize(*d2);
}

static void sinterGenericCommand(redisClient *c, robj **setskeys, unsigned long setsnum, robj *dstkey) {
    dict **dv = zmalloc(sizeof(dict*)*setsnum);
    dictIterator *di;
    dictEntry *de;
    robj *lenobj = NULL, *dstset = NULL;
    unsigned long j, cardinality = 0;

    for (j = 0; j < setsnum; j++) {
        robj *setobj;

        setobj = dstkey ?
                    lookupKeyWrite(c->db,setskeys[j]) :
                    lookupKeyRead(c->db,setskeys[j]);
        if (!setobj) {
            zfree(dv);
            if (dstkey) {
                if (dbDelete(c->db,dstkey))
                    server.dirty++;
                addReply(c,shared.czero);
            } else {
                addReply(c,shared.emptymultibulk);
            }
            return;
        }
        if (setobj->type != REDIS_SET) {
            zfree(dv);
            addReply(c,shared.wrongtypeerr);
            return;
        }
        dv[j] = setobj->ptr;
    }
    /* Sort sets from the smallest to largest, this will improve our
     * algorithm's performace */
    qsort(dv,setsnum,sizeof(dict*),qsortCompareSetsByCardinality);

    /* The first thing we should output is the total number of elements...
     * since this is a multi-bulk write, but at this stage we don't know
     * the intersection set size, so we use a trick, append an empty object
     * to the output list and save the pointer to later modify it with the
     * right length */
    if (!dstkey) {
        lenobj = createObject(REDIS_STRING,NULL);
        addReply(c,lenobj);
        decrRefCount(lenobj);
    } else {
        /* If we have a target key where to store the resulting set
         * create this key with an empty set inside */
        dstset = createSetObject();
    }

    /* Iterate all the elements of the first (smallest) set, and test
     * the element against all the other sets, if at least one set does
     * not include the element it is discarded */
    di = dictGetIterator(dv[0]);

    while((de = dictNext(di)) != NULL) {
        robj *ele;

        for (j = 1; j < setsnum; j++)
            if (dictFind(dv[j],dictGetEntryKey(de)) == NULL) break;
        if (j != setsnum)
            continue; /* at least one set does not contain the member */
        ele = dictGetEntryKey(de);
        if (!dstkey) {
            addReplyBulk(c,ele);
            cardinality++;
        } else {
            dictAdd(dstset->ptr,ele,NULL);
            incrRefCount(ele);
        }
    }
    dictReleaseIterator(di);

    if (dstkey) {
        /* Store the resulting set into the target, if the intersection
         * is not an empty set. */
        dbDelete(c->db,dstkey);
        if (dictSize((dict*)dstset->ptr) > 0) {
            dbAdd(c->db,dstkey,dstset);
            addReplyLongLong(c,dictSize((dict*)dstset->ptr));
        } else {
            decrRefCount(dstset);
            addReply(c,shared.czero);
        }
        server.dirty++;
    } else {
        lenobj->ptr = sdscatprintf(sdsempty(),"*%lu\r\n",cardinality);
    }
    zfree(dv);
}

static void sinterCommand(redisClient *c) {
    sinterGenericCommand(c,c->argv+1,c->argc-1,NULL);
}

static void sinterstoreCommand(redisClient *c) {
    sinterGenericCommand(c,c->argv+2,c->argc-2,c->argv[1]);
}

#define REDIS_OP_UNION 0
#define REDIS_OP_DIFF 1
#define REDIS_OP_INTER 2

static void sunionDiffGenericCommand(redisClient *c, robj **setskeys, int setsnum, robj *dstkey, int op) {
    dict **dv = zmalloc(sizeof(dict*)*setsnum);
    dictIterator *di;
    dictEntry *de;
    robj *dstset = NULL;
    int j, cardinality = 0;

    for (j = 0; j < setsnum; j++) {
        robj *setobj;

        setobj = dstkey ?
                    lookupKeyWrite(c->db,setskeys[j]) :
                    lookupKeyRead(c->db,setskeys[j]);
        if (!setobj) {
            dv[j] = NULL;
            continue;
        }
        if (setobj->type != REDIS_SET) {
            zfree(dv);
            addReply(c,shared.wrongtypeerr);
            return;
        }
        dv[j] = setobj->ptr;
    }

    /* We need a temp set object to store our union. If the dstkey
     * is not NULL (that is, we are inside an SUNIONSTORE operation) then
     * this set object will be the resulting object to set into the target key*/
    dstset = createSetObject();

    /* Iterate all the elements of all the sets, add every element a single
     * time to the result set */
    for (j = 0; j < setsnum; j++) {
        if (op == REDIS_OP_DIFF && j == 0 && !dv[j]) break; /* result set is empty */
        if (!dv[j]) continue; /* non existing keys are like empty sets */

        di = dictGetIterator(dv[j]);

        while((de = dictNext(di)) != NULL) {
            robj *ele;

            /* dictAdd will not add the same element multiple times */
            ele = dictGetEntryKey(de);
            if (op == REDIS_OP_UNION || j == 0) {
                if (dictAdd(dstset->ptr,ele,NULL) == DICT_OK) {
                    incrRefCount(ele);
                    cardinality++;
                }
            } else if (op == REDIS_OP_DIFF) {
                if (dictDelete(dstset->ptr,ele) == DICT_OK) {
                    cardinality--;
                }
            }
        }
        dictReleaseIterator(di);

        /* result set is empty? Exit asap. */
        if (op == REDIS_OP_DIFF && cardinality == 0) break;
    }

    /* Output the content of the resulting set, if not in STORE mode */
    if (!dstkey) {
        addReplySds(c,sdscatprintf(sdsempty(),"*%d\r\n",cardinality));
        di = dictGetIterator(dstset->ptr);
        while((de = dictNext(di)) != NULL) {
            robj *ele;

            ele = dictGetEntryKey(de);
            addReplyBulk(c,ele);
        }
        dictReleaseIterator(di);
        decrRefCount(dstset);
    } else {
        /* If we have a target key where to store the resulting set
         * create this key with the result set inside */
        dbDelete(c->db,dstkey);
        if (dictSize((dict*)dstset->ptr) > 0) {
            dbAdd(c->db,dstkey,dstset);
            addReplyLongLong(c,dictSize((dict*)dstset->ptr));
        } else {
            decrRefCount(dstset);
            addReply(c,shared.czero);
        }
        server.dirty++;
    }
    zfree(dv);
}

static void sunionCommand(redisClient *c) {
    sunionDiffGenericCommand(c,c->argv+1,c->argc-1,NULL,REDIS_OP_UNION);
}

static void sunionstoreCommand(redisClient *c) {
    sunionDiffGenericCommand(c,c->argv+2,c->argc-2,c->argv[1],REDIS_OP_UNION);
}

static void sdiffCommand(redisClient *c) {
    sunionDiffGenericCommand(c,c->argv+1,c->argc-1,NULL,REDIS_OP_DIFF);
}

static void sdiffstoreCommand(redisClient *c) {
    sunionDiffGenericCommand(c,c->argv+2,c->argc-2,c->argv[1],REDIS_OP_DIFF);
}

/* ==================================== ZSets =============================== */

/* ZSETs are ordered sets using two data structures to hold the same elements
 * in order to get O(log(N)) INSERT and REMOVE operations into a sorted
 * data structure.
 *
 * The elements are added to an hash table mapping Redis objects to scores.
 * At the same time the elements are added to a skip list mapping scores
 * to Redis objects (so objects are sorted by scores in this "view"). */

/* This skiplist implementation is almost a C translation of the original
 * algorithm described by William Pugh in "Skip Lists: A Probabilistic
 * Alternative to Balanced Trees", modified in three ways:
 * a) this implementation allows for repeated values.
 * b) the comparison is not just by key (our 'score') but by satellite data.
 * c) there is a back pointer, so it's a doubly linked list with the back
 * pointers being only at "level 1". This allows to traverse the list
 * from tail to head, useful for ZREVRANGE. */

static zskiplistNode *zslCreateNode(int level, double score, robj *obj) {
    zskiplistNode *zn = zmalloc(sizeof(*zn));

    zn->forward = zmalloc(sizeof(zskiplistNode*) * level);
    if (level > 1)
        zn->span = zmalloc(sizeof(unsigned int) * (level - 1));
    else
        zn->span = NULL;
    zn->score = score;
    zn->obj = obj;
    return zn;
}

static zskiplist *zslCreate(void) {
    int j;
    zskiplist *zsl;

    zsl = zmalloc(sizeof(*zsl));
    zsl->level = 1;
    zsl->length = 0;
    zsl->header = zslCreateNode(ZSKIPLIST_MAXLEVEL,0,NULL);
    for (j = 0; j < ZSKIPLIST_MAXLEVEL; j++) {
        zsl->header->forward[j] = NULL;

        /* span has space for ZSKIPLIST_MAXLEVEL-1 elements */
        if (j < ZSKIPLIST_MAXLEVEL-1)
            zsl->header->span[j] = 0;
    }
    zsl->header->backward = NULL;
    zsl->tail = NULL;
    return zsl;
}

static void zslFreeNode(zskiplistNode *node) {
    decrRefCount(node->obj);
    zfree(node->forward);
    zfree(node->span);
    zfree(node);
}

static void zslFree(zskiplist *zsl) {
    zskiplistNode *node = zsl->header->forward[0], *next;

    zfree(zsl->header->forward);
    zfree(zsl->header->span);
    zfree(zsl->header);
    while(node) {
        next = node->forward[0];
        zslFreeNode(node);
        node = next;
    }
    zfree(zsl);
}

static int zslRandomLevel(void) {
    int level = 1;
    while ((random()&0xFFFF) < (ZSKIPLIST_P * 0xFFFF))
        level += 1;
    return (level<ZSKIPLIST_MAXLEVEL) ? level : ZSKIPLIST_MAXLEVEL;
}

static void zslInsert(zskiplist *zsl, double score, robj *obj) {
    zskiplistNode *update[ZSKIPLIST_MAXLEVEL], *x;
    unsigned int rank[ZSKIPLIST_MAXLEVEL];
    int i, level;

    x = zsl->header;
    for (i = zsl->level-1; i >= 0; i--) {
        /* store rank that is crossed to reach the insert position */
        rank[i] = i == (zsl->level-1) ? 0 : rank[i+1];

        while (x->forward[i] &&
            (x->forward[i]->score < score ||
                (x->forward[i]->score == score &&
                compareStringObjects(x->forward[i]->obj,obj) < 0))) {
            rank[i] += i > 0 ? x->span[i-1] : 1;
            x = x->forward[i];
        }
        update[i] = x;
    }
    /* we assume the key is not already inside, since we allow duplicated
     * scores, and the re-insertion of score and redis object should never
     * happpen since the caller of zslInsert() should test in the hash table
     * if the element is already inside or not. */
    level = zslRandomLevel();
    if (level > zsl->level) {
        for (i = zsl->level; i < level; i++) {
            rank[i] = 0;
            update[i] = zsl->header;
            update[i]->span[i-1] = zsl->length;
        }
        zsl->level = level;
    }
    x = zslCreateNode(level,score,obj);
    for (i = 0; i < level; i++) {
        x->forward[i] = update[i]->forward[i];
        update[i]->forward[i] = x;

        /* update span covered by update[i] as x is inserted here */
        if (i > 0) {
            x->span[i-1] = update[i]->span[i-1] - (rank[0] - rank[i]);
            update[i]->span[i-1] = (rank[0] - rank[i]) + 1;
        }
    }

    /* increment span for untouched levels */
    for (i = level; i < zsl->level; i++) {
        update[i]->span[i-1]++;
    }

    x->backward = (update[0] == zsl->header) ? NULL : update[0];
    if (x->forward[0])
        x->forward[0]->backward = x;
    else
        zsl->tail = x;
    zsl->length++;
}

/* Internal function used by zslDelete, zslDeleteByScore and zslDeleteByRank */
void zslDeleteNode(zskiplist *zsl, zskiplistNode *x, zskiplistNode **update) {
    int i;
    for (i = 0; i < zsl->level; i++) {
        if (update[i]->forward[i] == x) {
            if (i > 0) {
                update[i]->span[i-1] += x->span[i-1] - 1;
            }
            update[i]->forward[i] = x->forward[i];
        } else {
            /* invariant: i > 0, because update[0]->forward[0]
             * is always equal to x */
            update[i]->span[i-1] -= 1;
        }
    }
    if (x->forward[0]) {
        x->forward[0]->backward = x->backward;
    } else {
        zsl->tail = x->backward;
    }
    while(zsl->level > 1 && zsl->header->forward[zsl->level-1] == NULL)
        zsl->level--;
    zsl->length--;
}

/* Delete an element with matching score/object from the skiplist. */
static int zslDelete(zskiplist *zsl, double score, robj *obj) {
    zskiplistNode *update[ZSKIPLIST_MAXLEVEL], *x;
    int i;

    x = zsl->header;
    for (i = zsl->level-1; i >= 0; i--) {
        while (x->forward[i] &&
            (x->forward[i]->score < score ||
                (x->forward[i]->score == score &&
                compareStringObjects(x->forward[i]->obj,obj) < 0)))
            x = x->forward[i];
        update[i] = x;
    }
    /* We may have multiple elements with the same score, what we need
     * is to find the element with both the right score and object. */
    x = x->forward[0];
    if (x && score == x->score && equalStringObjects(x->obj,obj)) {
        zslDeleteNode(zsl, x, update);
        zslFreeNode(x);
        return 1;
    } else {
        return 0; /* not found */
    }
    return 0; /* not found */
}

/* Delete all the elements with score between min and max from the skiplist.
 * Min and mx are inclusive, so a score >= min || score <= max is deleted.
 * Note that this function takes the reference to the hash table view of the
 * sorted set, in order to remove the elements from the hash table too. */
static unsigned long zslDeleteRangeByScore(zskiplist *zsl, double min, double max, dict *dict) {
    zskiplistNode *update[ZSKIPLIST_MAXLEVEL], *x;
    unsigned long removed = 0;
    int i;

    x = zsl->header;
    for (i = zsl->level-1; i >= 0; i--) {
        while (x->forward[i] && x->forward[i]->score < min)
            x = x->forward[i];
        update[i] = x;
    }
    /* We may have multiple elements with the same score, what we need
     * is to find the element with both the right score and object. */
    x = x->forward[0];
    while (x && x->score <= max) {
        zskiplistNode *next = x->forward[0];
        zslDeleteNode(zsl, x, update);
        dictDelete(dict,x->obj);
        zslFreeNode(x);
        removed++;
        x = next;
    }
    return removed; /* not found */
}

/* Delete all the elements with rank between start and end from the skiplist.
 * Start and end are inclusive. Note that start and end need to be 1-based */
static unsigned long zslDeleteRangeByRank(zskiplist *zsl, unsigned int start, unsigned int end, dict *dict) {
    zskiplistNode *update[ZSKIPLIST_MAXLEVEL], *x;
    unsigned long traversed = 0, removed = 0;
    int i;

    x = zsl->header;
    for (i = zsl->level-1; i >= 0; i--) {
        while (x->forward[i] && (traversed + (i > 0 ? x->span[i-1] : 1)) < start) {
            traversed += i > 0 ? x->span[i-1] : 1;
            x = x->forward[i];
        }
        update[i] = x;
    }

    traversed++;
    x = x->forward[0];
    while (x && traversed <= end) {
        zskiplistNode *next = x->forward[0];
        zslDeleteNode(zsl, x, update);
        dictDelete(dict,x->obj);
        zslFreeNode(x);
        removed++;
        traversed++;
        x = next;
    }
    return removed;
}

/* Find the first node having a score equal or greater than the specified one.
 * Returns NULL if there is no match. */
static zskiplistNode *zslFirstWithScore(zskiplist *zsl, double score) {
    zskiplistNode *x;
    int i;

    x = zsl->header;
    for (i = zsl->level-1; i >= 0; i--) {
        while (x->forward[i] && x->forward[i]->score < score)
            x = x->forward[i];
    }
    /* We may have multiple elements with the same score, what we need
     * is to find the element with both the right score and object. */
    return x->forward[0];
}

/* Find the rank for an element by both score and key.
 * Returns 0 when the element cannot be found, rank otherwise.
 * Note that the rank is 1-based due to the span of zsl->header to the
 * first element. */
static unsigned long zslGetRank(zskiplist *zsl, double score, robj *o) {
    zskiplistNode *x;
    unsigned long rank = 0;
    int i;

    x = zsl->header;
    for (i = zsl->level-1; i >= 0; i--) {
        while (x->forward[i] &&
            (x->forward[i]->score < score ||
                (x->forward[i]->score == score &&
                compareStringObjects(x->forward[i]->obj,o) <= 0))) {
            rank += i > 0 ? x->span[i-1] : 1;
            x = x->forward[i];
        }

        /* x might be equal to zsl->header, so test if obj is non-NULL */
        if (x->obj && equalStringObjects(x->obj,o)) {
            return rank;
        }
    }
    return 0;
}

/* Finds an element by its rank. The rank argument needs to be 1-based. */
zskiplistNode* zslGetElementByRank(zskiplist *zsl, unsigned long rank) {
    zskiplistNode *x;
    unsigned long traversed = 0;
    int i;

    x = zsl->header;
    for (i = zsl->level-1; i >= 0; i--) {
        while (x->forward[i] && (traversed + (i>0 ? x->span[i-1] : 1)) <= rank)
        {
            traversed += i > 0 ? x->span[i-1] : 1;
            x = x->forward[i];
        }
        if (traversed == rank) {
            return x;
        }
    }
    return NULL;
}

/* The actual Z-commands implementations */

/* This generic command implements both ZADD and ZINCRBY.
 * scoreval is the score if the operation is a ZADD (doincrement == 0) or
 * the increment if the operation is a ZINCRBY (doincrement == 1). */
static void zaddGenericCommand(redisClient *c, robj *key, robj *ele, double scoreval, int doincrement) {
    robj *zsetobj;
    zset *zs;
    double *score;

    if (isnan(scoreval)) {
        addReplySds(c,sdsnew("-ERR provide score is Not A Number (nan)\r\n"));
        return;
    }

    zsetobj = lookupKeyWrite(c->db,key);
    if (zsetobj == NULL) {
        zsetobj = createZsetObject();
        dbAdd(c->db,key,zsetobj);
    } else {
        if (zsetobj->type != REDIS_ZSET) {
            addReply(c,shared.wrongtypeerr);
            return;
        }
    }
    zs = zsetobj->ptr;

    /* Ok now since we implement both ZADD and ZINCRBY here the code
     * needs to handle the two different conditions. It's all about setting
     * '*score', that is, the new score to set, to the right value. */
    score = zmalloc(sizeof(double));
    if (doincrement) {
        dictEntry *de;

        /* Read the old score. If the element was not present starts from 0 */
        de = dictFind(zs->dict,ele);
        if (de) {
            double *oldscore = dictGetEntryVal(de);
            *score = *oldscore + scoreval;
        } else {
            *score = scoreval;
        }
        if (isnan(*score)) {
            addReplySds(c,
                sdsnew("-ERR resulting score is Not A Number (nan)\r\n"));
            zfree(score);
            /* Note that we don't need to check if the zset may be empty and
             * should be removed here, as we can only obtain Nan as score if
             * there was already an element in the sorted set. */
            return;
        }
    } else {
        *score = scoreval;
    }

    /* What follows is a simple remove and re-insert operation that is common
     * to both ZADD and ZINCRBY... */
    if (dictAdd(zs->dict,ele,score) == DICT_OK) {
        /* case 1: New element */
        incrRefCount(ele); /* added to hash */
        zslInsert(zs->zsl,*score,ele);
        incrRefCount(ele); /* added to skiplist */
        server.dirty++;
        if (doincrement)
            addReplyDouble(c,*score);
        else
            addReply(c,shared.cone);
    } else {
        dictEntry *de;
        double *oldscore;

        /* case 2: Score update operation */
        de = dictFind(zs->dict,ele);
        redisAssert(de != NULL);
        oldscore = dictGetEntryVal(de);
        if (*score != *oldscore) {
            int deleted;

            /* Remove and insert the element in the skip list with new score */
            deleted = zslDelete(zs->zsl,*oldscore,ele);
            redisAssert(deleted != 0);
            zslInsert(zs->zsl,*score,ele);
            incrRefCount(ele);
            /* Update the score in the hash table */
            dictReplace(zs->dict,ele,score);
            server.dirty++;
        } else {
            zfree(score);
        }
        if (doincrement)
            addReplyDouble(c,*score);
        else
            addReply(c,shared.czero);
    }
}

static void zaddCommand(redisClient *c) {
    double scoreval;

    if (getDoubleFromObjectOrReply(c, c->argv[2], &scoreval, NULL) != REDIS_OK) return;
    zaddGenericCommand(c,c->argv[1],c->argv[3],scoreval,0);
}

static void zincrbyCommand(redisClient *c) {
    double scoreval;

    if (getDoubleFromObjectOrReply(c, c->argv[2], &scoreval, NULL) != REDIS_OK) return;
    zaddGenericCommand(c,c->argv[1],c->argv[3],scoreval,1);
}

static void zremCommand(redisClient *c) {
    robj *zsetobj;
    zset *zs;
    dictEntry *de;
    double *oldscore;
    int deleted;

    if ((zsetobj = lookupKeyWriteOrReply(c,c->argv[1],shared.czero)) == NULL ||
        checkType(c,zsetobj,REDIS_ZSET)) return;

    zs = zsetobj->ptr;
    de = dictFind(zs->dict,c->argv[2]);
    if (de == NULL) {
        addReply(c,shared.czero);
        return;
    }
    /* Delete from the skiplist */
    oldscore = dictGetEntryVal(de);
    deleted = zslDelete(zs->zsl,*oldscore,c->argv[2]);
    redisAssert(deleted != 0);

    /* Delete from the hash table */
    dictDelete(zs->dict,c->argv[2]);
    if (htNeedsResize(zs->dict)) dictResize(zs->dict);
    if (dictSize(zs->dict) == 0) dbDelete(c->db,c->argv[1]);
    server.dirty++;
    addReply(c,shared.cone);
}

static void zremrangebyscoreCommand(redisClient *c) {
    double min;
    double max;
    long deleted;
    robj *zsetobj;
    zset *zs;

    if ((getDoubleFromObjectOrReply(c, c->argv[2], &min, NULL) != REDIS_OK) ||
        (getDoubleFromObjectOrReply(c, c->argv[3], &max, NULL) != REDIS_OK)) return;

    if ((zsetobj = lookupKeyWriteOrReply(c,c->argv[1],shared.czero)) == NULL ||
        checkType(c,zsetobj,REDIS_ZSET)) return;

    zs = zsetobj->ptr;
    deleted = zslDeleteRangeByScore(zs->zsl,min,max,zs->dict);
    if (htNeedsResize(zs->dict)) dictResize(zs->dict);
    if (dictSize(zs->dict) == 0) dbDelete(c->db,c->argv[1]);
    server.dirty += deleted;
    addReplyLongLong(c,deleted);
}

static void zremrangebyrankCommand(redisClient *c) {
    long start;
    long end;
    int llen;
    long deleted;
    robj *zsetobj;
    zset *zs;

    if ((getLongFromObjectOrReply(c, c->argv[2], &start, NULL) != REDIS_OK) ||
        (getLongFromObjectOrReply(c, c->argv[3], &end, NULL) != REDIS_OK)) return;

    if ((zsetobj = lookupKeyWriteOrReply(c,c->argv[1],shared.czero)) == NULL ||
        checkType(c,zsetobj,REDIS_ZSET)) return;
    zs = zsetobj->ptr;
    llen = zs->zsl->length;

    /* convert negative indexes */
    if (start < 0) start = llen+start;
    if (end < 0) end = llen+end;
    if (start < 0) start = 0;
    if (end < 0) end = 0;

    /* indexes sanity checks */
    if (start > end || start >= llen) {
        addReply(c,shared.czero);
        return;
    }
    if (end >= llen) end = llen-1;

    /* increment start and end because zsl*Rank functions
     * use 1-based rank */
    deleted = zslDeleteRangeByRank(zs->zsl,start+1,end+1,zs->dict);
    if (htNeedsResize(zs->dict)) dictResize(zs->dict);
    if (dictSize(zs->dict) == 0) dbDelete(c->db,c->argv[1]);
    server.dirty += deleted;
    addReplyLongLong(c, deleted);
}

typedef struct {
    dict *dict;
    double weight;
} zsetopsrc;

static int qsortCompareZsetopsrcByCardinality(const void *s1, const void *s2) {
    zsetopsrc *d1 = (void*) s1, *d2 = (void*) s2;
    unsigned long size1, size2;
    size1 = d1->dict ? dictSize(d1->dict) : 0;
    size2 = d2->dict ? dictSize(d2->dict) : 0;
    return size1 - size2;
}

#define REDIS_AGGR_SUM 1
#define REDIS_AGGR_MIN 2
#define REDIS_AGGR_MAX 3
#define zunionInterDictValue(_e) (dictGetEntryVal(_e) == NULL ? 1.0 : *(double*)dictGetEntryVal(_e))

inline static void zunionInterAggregate(double *target, double val, int aggregate) {
    if (aggregate == REDIS_AGGR_SUM) {
        *target = *target + val;
    } else if (aggregate == REDIS_AGGR_MIN) {
        *target = val < *target ? val : *target;
    } else if (aggregate == REDIS_AGGR_MAX) {
        *target = val > *target ? val : *target;
    } else {
        /* safety net */
        redisPanic("Unknown ZUNION/INTER aggregate type");
    }
}

static void zunionInterGenericCommand(redisClient *c, robj *dstkey, int op) {
    int i, j, setnum;
    int aggregate = REDIS_AGGR_SUM;
    zsetopsrc *src;
    robj *dstobj;
    zset *dstzset;
    dictIterator *di;
    dictEntry *de;

    /* expect setnum input keys to be given */
    setnum = atoi(c->argv[2]->ptr);
    if (setnum < 1) {
        addReplySds(c,sdsnew("-ERR at least 1 input key is needed for ZUNIONSTORE/ZINTERSTORE\r\n"));
        return;
    }

    /* test if the expected number of keys would overflow */
    if (3+setnum > c->argc) {
        addReply(c,shared.syntaxerr);
        return;
    }

    /* read keys to be used for input */
    src = zmalloc(sizeof(zsetopsrc) * setnum);
    for (i = 0, j = 3; i < setnum; i++, j++) {
        robj *obj = lookupKeyWrite(c->db,c->argv[j]);
        if (!obj) {
            src[i].dict = NULL;
        } else {
            if (obj->type == REDIS_ZSET) {
                src[i].dict = ((zset*)obj->ptr)->dict;
            } else if (obj->type == REDIS_SET) {
                src[i].dict = (obj->ptr);
            } else {
                zfree(src);
                addReply(c,shared.wrongtypeerr);
                return;
            }
        }

        /* default all weights to 1 */
        src[i].weight = 1.0;
    }

    /* parse optional extra arguments */
    if (j < c->argc) {
        int remaining = c->argc - j;

        while (remaining) {
            if (remaining >= (setnum + 1) && !strcasecmp(c->argv[j]->ptr,"weights")) {
                j++; remaining--;
                for (i = 0; i < setnum; i++, j++, remaining--) {
                    if (getDoubleFromObjectOrReply(c, c->argv[j], &src[i].weight, NULL) != REDIS_OK)
                        return;
                }
            } else if (remaining >= 2 && !strcasecmp(c->argv[j]->ptr,"aggregate")) {
                j++; remaining--;
                if (!strcasecmp(c->argv[j]->ptr,"sum")) {
                    aggregate = REDIS_AGGR_SUM;
                } else if (!strcasecmp(c->argv[j]->ptr,"min")) {
                    aggregate = REDIS_AGGR_MIN;
                } else if (!strcasecmp(c->argv[j]->ptr,"max")) {
                    aggregate = REDIS_AGGR_MAX;
                } else {
                    zfree(src);
                    addReply(c,shared.syntaxerr);
                    return;
                }
                j++; remaining--;
            } else {
                zfree(src);
                addReply(c,shared.syntaxerr);
                return;
            }
        }
    }

    /* sort sets from the smallest to largest, this will improve our
     * algorithm's performance */
    qsort(src,setnum,sizeof(zsetopsrc),qsortCompareZsetopsrcByCardinality);

    dstobj = createZsetObject();
    dstzset = dstobj->ptr;

    if (op == REDIS_OP_INTER) {
        /* skip going over all entries if the smallest zset is NULL or empty */
        if (src[0].dict && dictSize(src[0].dict) > 0) {
            /* precondition: as src[0].dict is non-empty and the zsets are ordered
             * from small to large, all src[i > 0].dict are non-empty too */
            di = dictGetIterator(src[0].dict);
            while((de = dictNext(di)) != NULL) {
                double *score = zmalloc(sizeof(double)), value;
                *score = src[0].weight * zunionInterDictValue(de);

                for (j = 1; j < setnum; j++) {
                    dictEntry *other = dictFind(src[j].dict,dictGetEntryKey(de));
                    if (other) {
                        value = src[j].weight * zunionInterDictValue(other);
                        zunionInterAggregate(score, value, aggregate);
                    } else {
                        break;
                    }
                }

                /* skip entry when not present in every source dict */
                if (j != setnum) {
                    zfree(score);
                } else {
                    robj *o = dictGetEntryKey(de);
                    dictAdd(dstzset->dict,o,score);
                    incrRefCount(o); /* added to dictionary */
                    zslInsert(dstzset->zsl,*score,o);
                    incrRefCount(o); /* added to skiplist */
                }
            }
            dictReleaseIterator(di);
        }
    } else if (op == REDIS_OP_UNION) {
        for (i = 0; i < setnum; i++) {
            if (!src[i].dict) continue;

            di = dictGetIterator(src[i].dict);
            while((de = dictNext(di)) != NULL) {
                /* skip key when already processed */
                if (dictFind(dstzset->dict,dictGetEntryKey(de)) != NULL) continue;

                double *score = zmalloc(sizeof(double)), value;
                *score = src[i].weight * zunionInterDictValue(de);

                /* because the zsets are sorted by size, its only possible
                 * for sets at larger indices to hold this entry */
                for (j = (i+1); j < setnum; j++) {
                    dictEntry *other = dictFind(src[j].dict,dictGetEntryKey(de));
                    if (other) {
                        value = src[j].weight * zunionInterDictValue(other);
                        zunionInterAggregate(score, value, aggregate);
                    }
                }

                robj *o = dictGetEntryKey(de);
                dictAdd(dstzset->dict,o,score);
                incrRefCount(o); /* added to dictionary */
                zslInsert(dstzset->zsl,*score,o);
                incrRefCount(o); /* added to skiplist */
            }
            dictReleaseIterator(di);
        }
    } else {
        /* unknown operator */
        redisAssert(op == REDIS_OP_INTER || op == REDIS_OP_UNION);
    }

    dbDelete(c->db,dstkey);
    if (dstzset->zsl->length) {
        dbAdd(c->db,dstkey,dstobj);
        addReplyLongLong(c, dstzset->zsl->length);
        server.dirty++;
    } else {
        decrRefCount(dstobj);
        addReply(c, shared.czero);
    }
    zfree(src);
}

static void zunionstoreCommand(redisClient *c) {
    zunionInterGenericCommand(c,c->argv[1], REDIS_OP_UNION);
}

static void zinterstoreCommand(redisClient *c) {
    zunionInterGenericCommand(c,c->argv[1], REDIS_OP_INTER);
}

static void zrangeGenericCommand(redisClient *c, int reverse) {
    robj *o;
    long start;
    long end;
    int withscores = 0;
    int llen;
    int rangelen, j;
    zset *zsetobj;
    zskiplist *zsl;
    zskiplistNode *ln;
    robj *ele;

    if ((getLongFromObjectOrReply(c, c->argv[2], &start, NULL) != REDIS_OK) ||
        (getLongFromObjectOrReply(c, c->argv[3], &end, NULL) != REDIS_OK)) return;

    if (c->argc == 5 && !strcasecmp(c->argv[4]->ptr,"withscores")) {
        withscores = 1;
    } else if (c->argc >= 5) {
        addReply(c,shared.syntaxerr);
        return;
    }

    if ((o = lookupKeyReadOrReply(c,c->argv[1],shared.emptymultibulk)) == NULL
         || checkType(c,o,REDIS_ZSET)) return;
    zsetobj = o->ptr;
    zsl = zsetobj->zsl;
    llen = zsl->length;

    /* convert negative indexes */
    if (start < 0) start = llen+start;
    if (end < 0) end = llen+end;
    if (start < 0) start = 0;
    if (end < 0) end = 0;

    /* indexes sanity checks */
    if (start > end || start >= llen) {
        /* Out of range start or start > end result in empty list */
        addReply(c,shared.emptymultibulk);
        return;
    }
    if (end >= llen) end = llen-1;
    rangelen = (end-start)+1;

    /* check if starting point is trivial, before searching
     * the element in log(N) time */
    if (reverse) {
        ln = start == 0 ? zsl->tail : zslGetElementByRank(zsl, llen-start);
    } else {
        ln = start == 0 ?
            zsl->header->forward[0] : zslGetElementByRank(zsl, start+1);
    }

    /* Return the result in form of a multi-bulk reply */
    addReplySds(c,sdscatprintf(sdsempty(),"*%d\r\n",
        withscores ? (rangelen*2) : rangelen));
    for (j = 0; j < rangelen; j++) {
        ele = ln->obj;
        addReplyBulk(c,ele);
        if (withscores)
            addReplyDouble(c,ln->score);
        ln = reverse ? ln->backward : ln->forward[0];
    }
}

static void zrangeCommand(redisClient *c) {
    zrangeGenericCommand(c,0);
}

static void zrevrangeCommand(redisClient *c) {
    zrangeGenericCommand(c,1);
}

/* This command implements both ZRANGEBYSCORE and ZCOUNT.
 * If justcount is non-zero, just the count is returned. */
static void genericZrangebyscoreCommand(redisClient *c, int justcount) {
    robj *o;
    double min, max;
    int minex = 0, maxex = 0; /* are min or max exclusive? */
    int offset = 0, limit = -1;
    int withscores = 0;
    int badsyntax = 0;

    /* Parse the min-max interval. If one of the values is prefixed
     * by the "(" character, it's considered "open". For instance
     * ZRANGEBYSCORE zset (1.5 (2.5 will match min < x < max
     * ZRANGEBYSCORE zset 1.5 2.5 will instead match min <= x <= max */
    if (((char*)c->argv[2]->ptr)[0] == '(') {
        min = strtod((char*)c->argv[2]->ptr+1,NULL);
        minex = 1;
    } else {
        min = strtod(c->argv[2]->ptr,NULL);
    }
    if (((char*)c->argv[3]->ptr)[0] == '(') {
        max = strtod((char*)c->argv[3]->ptr+1,NULL);
        maxex = 1;
    } else {
        max = strtod(c->argv[3]->ptr,NULL);
    }

    /* Parse "WITHSCORES": note that if the command was called with
     * the name ZCOUNT then we are sure that c->argc == 4, so we'll never
     * enter the following paths to parse WITHSCORES and LIMIT. */
    if (c->argc == 5 || c->argc == 8) {
        if (strcasecmp(c->argv[c->argc-1]->ptr,"withscores") == 0)
            withscores = 1;
        else
            badsyntax = 1;
    }
    if (c->argc != (4 + withscores) && c->argc != (7 + withscores))
        badsyntax = 1;
    if (badsyntax) {
        addReplySds(c,
            sdsnew("-ERR wrong number of arguments for ZRANGEBYSCORE\r\n"));
        return;
    }

    /* Parse "LIMIT" */
    if (c->argc == (7 + withscores) && strcasecmp(c->argv[4]->ptr,"limit")) {
        addReply(c,shared.syntaxerr);
        return;
    } else if (c->argc == (7 + withscores)) {
        offset = atoi(c->argv[5]->ptr);
        limit = atoi(c->argv[6]->ptr);
        if (offset < 0) offset = 0;
    }

    /* Ok, lookup the key and get the range */
    o = lookupKeyRead(c->db,c->argv[1]);
    if (o == NULL) {
        addReply(c,justcount ? shared.czero : shared.emptymultibulk);
    } else {
        if (o->type != REDIS_ZSET) {
            addReply(c,shared.wrongtypeerr);
        } else {
            zset *zsetobj = o->ptr;
            zskiplist *zsl = zsetobj->zsl;
            zskiplistNode *ln;
            robj *ele, *lenobj = NULL;
            unsigned long rangelen = 0;

            /* Get the first node with the score >= min, or with
             * score > min if 'minex' is true. */
            ln = zslFirstWithScore(zsl,min);
            while (minex && ln && ln->score == min) ln = ln->forward[0];

            if (ln == NULL) {
                /* No element matching the speciifed interval */
                addReply(c,justcount ? shared.czero : shared.emptymultibulk);
                return;
            }

            /* We don't know in advance how many matching elements there
             * are in the list, so we push this object that will represent
             * the multi-bulk length in the output buffer, and will "fix"
             * it later */
            if (!justcount) {
                lenobj = createObject(REDIS_STRING,NULL);
                addReply(c,lenobj);
                decrRefCount(lenobj);
            }

            while(ln && (maxex ? (ln->score < max) : (ln->score <= max))) {
                if (offset) {
                    offset--;
                    ln = ln->forward[0];
                    continue;
                }
                if (limit == 0) break;
                if (!justcount) {
                    ele = ln->obj;
                    addReplyBulk(c,ele);
                    if (withscores)
                        addReplyDouble(c,ln->score);
                }
                ln = ln->forward[0];
                rangelen++;
                if (limit > 0) limit--;
            }
            if (justcount) {
                addReplyLongLong(c,(long)rangelen);
            } else {
                lenobj->ptr = sdscatprintf(sdsempty(),"*%lu\r\n",
                     withscores ? (rangelen*2) : rangelen);
            }
        }
    }
}

static void zrangebyscoreCommand(redisClient *c) {
    genericZrangebyscoreCommand(c,0);
}

static void zcountCommand(redisClient *c) {
    genericZrangebyscoreCommand(c,1);
}

static void zcardCommand(redisClient *c) {
    robj *o;
    zset *zs;

    if ((o = lookupKeyReadOrReply(c,c->argv[1],shared.czero)) == NULL ||
        checkType(c,o,REDIS_ZSET)) return;

    zs = o->ptr;
    addReplyUlong(c,zs->zsl->length);
}

static void zscoreCommand(redisClient *c) {
    robj *o;
    zset *zs;
    dictEntry *de;

    if ((o = lookupKeyReadOrReply(c,c->argv[1],shared.nullbulk)) == NULL ||
        checkType(c,o,REDIS_ZSET)) return;

    zs = o->ptr;
    de = dictFind(zs->dict,c->argv[2]);
    if (!de) {
        addReply(c,shared.nullbulk);
    } else {
        double *score = dictGetEntryVal(de);

        addReplyDouble(c,*score);
    }
}

static void zrankGenericCommand(redisClient *c, int reverse) {
    robj *o;
    zset *zs;
    zskiplist *zsl;
    dictEntry *de;
    unsigned long rank;
    double *score;

    if ((o = lookupKeyReadOrReply(c,c->argv[1],shared.nullbulk)) == NULL ||
        checkType(c,o,REDIS_ZSET)) return;

    zs = o->ptr;
    zsl = zs->zsl;
    de = dictFind(zs->dict,c->argv[2]);
    if (!de) {
        addReply(c,shared.nullbulk);
        return;
    }

    score = dictGetEntryVal(de);
    rank = zslGetRank(zsl, *score, c->argv[2]);
    if (rank) {
        if (reverse) {
            addReplyLongLong(c, zsl->length - rank);
        } else {
            addReplyLongLong(c, rank-1);
        }
    } else {
        addReply(c,shared.nullbulk);
    }
}

static void zrankCommand(redisClient *c) {
    zrankGenericCommand(c, 0);
}

static void zrevrankCommand(redisClient *c) {
    zrankGenericCommand(c, 1);
}

/* ========================= Hashes utility functions ======================= */
#define REDIS_HASH_KEY 1
#define REDIS_HASH_VALUE 2

/* Check the length of a number of objects to see if we need to convert a
 * zipmap to a real hash. Note that we only check string encoded objects
 * as their string length can be queried in constant time. */
static void hashTryConversion(robj *subject, robj **argv, int start, int end) {
    int i;
    if (subject->encoding != REDIS_ENCODING_ZIPMAP) return;

    for (i = start; i <= end; i++) {
        if (argv[i]->encoding == REDIS_ENCODING_RAW &&
            sdslen(argv[i]->ptr) > server.hash_max_zipmap_value)
        {
            convertToRealHash(subject);
            return;
        }
    }
}

/* Encode given objects in-place when the hash uses a dict. */
static void hashTryObjectEncoding(robj *subject, robj **o1, robj **o2) {
    if (subject->encoding == REDIS_ENCODING_HT) {
        if (o1) *o1 = tryObjectEncoding(*o1);
        if (o2) *o2 = tryObjectEncoding(*o2);
    }
}

/* Get the value from a hash identified by key. Returns either a string
 * object or NULL if the value cannot be found. The refcount of the object
 * is always increased by 1 when the value was found. */
static robj *hashGet(robj *o, robj *key) {
    robj *value = NULL;
    if (o->encoding == REDIS_ENCODING_ZIPMAP) {
        unsigned char *v;
        unsigned int vlen;
        key = getDecodedObject(key);
        if (zipmapGet(o->ptr,key->ptr,sdslen(key->ptr),&v,&vlen)) {
            value = createStringObject((char*)v,vlen);
        }
        decrRefCount(key);
    } else {
        dictEntry *de = dictFind(o->ptr,key);
        if (de != NULL) {
            value = dictGetEntryVal(de);
            incrRefCount(value);
        }
    }
    return value;
}

/* Test if the key exists in the given hash. Returns 1 if the key
 * exists and 0 when it doesn't. */
static int hashExists(robj *o, robj *key) {
    if (o->encoding == REDIS_ENCODING_ZIPMAP) {
        key = getDecodedObject(key);
        if (zipmapExists(o->ptr,key->ptr,sdslen(key->ptr))) {
            decrRefCount(key);
            return 1;
        }
        decrRefCount(key);
    } else {
        if (dictFind(o->ptr,key) != NULL) {
            return 1;
        }
    }
    return 0;
}

/* Add an element, discard the old if the key already exists.
 * Return 0 on insert and 1 on update. */
static int hashSet(robj *o, robj *key, robj *value) {
    int update = 0;
    if (o->encoding == REDIS_ENCODING_ZIPMAP) {
        key = getDecodedObject(key);
        value = getDecodedObject(value);
        o->ptr = zipmapSet(o->ptr,
            key->ptr,sdslen(key->ptr),
            value->ptr,sdslen(value->ptr), &update);
        decrRefCount(key);
        decrRefCount(value);

        /* Check if the zipmap needs to be upgraded to a real hash table */
        if (zipmapLen(o->ptr) > server.hash_max_zipmap_entries)
            convertToRealHash(o);
    } else {
        if (dictReplace(o->ptr,key,value)) {
            /* Insert */
            incrRefCount(key);
        } else {
            /* Update */
            update = 1;
        }
        incrRefCount(value);
    }
    return update;
}

/* Delete an element from a hash.
 * Return 1 on deleted and 0 on not found. */
static int hashDelete(robj *o, robj *key) {
    int deleted = 0;
    if (o->encoding == REDIS_ENCODING_ZIPMAP) {
        key = getDecodedObject(key);
        o->ptr = zipmapDel(o->ptr,key->ptr,sdslen(key->ptr), &deleted);
        decrRefCount(key);
    } else {
        deleted = dictDelete((dict*)o->ptr,key) == DICT_OK;
        /* Always check if the dictionary needs a resize after a delete. */
        if (deleted && htNeedsResize(o->ptr)) dictResize(o->ptr);
    }
    return deleted;
}

/* Return the number of elements in a hash. */
static unsigned long hashLength(robj *o) {
    return (o->encoding == REDIS_ENCODING_ZIPMAP) ?
        zipmapLen((unsigned char*)o->ptr) : dictSize((dict*)o->ptr);
}

/* Structure to hold hash iteration abstration. Note that iteration over
 * hashes involves both fields and values. Because it is possible that
 * not both are required, store pointers in the iterator to avoid
 * unnecessary memory allocation for fields/values. */
typedef struct {
    int encoding;
    unsigned char *zi;
    unsigned char *zk, *zv;
    unsigned int zklen, zvlen;

    dictIterator *di;
    dictEntry *de;
} hashIterator;

static hashIterator *hashInitIterator(robj *subject) {
    hashIterator *hi = zmalloc(sizeof(hashIterator));
    hi->encoding = subject->encoding;
    if (hi->encoding == REDIS_ENCODING_ZIPMAP) {
        hi->zi = zipmapRewind(subject->ptr);
    } else if (hi->encoding == REDIS_ENCODING_HT) {
        hi->di = dictGetIterator(subject->ptr);
    } else {
        redisAssert(NULL);
    }
    return hi;
}

static void hashReleaseIterator(hashIterator *hi) {
    if (hi->encoding == REDIS_ENCODING_HT) {
        dictReleaseIterator(hi->di);
    }
    zfree(hi);
}

/* Move to the next entry in the hash. Return REDIS_OK when the next entry
 * could be found and REDIS_ERR when the iterator reaches the end. */
static int hashNext(hashIterator *hi) {
    if (hi->encoding == REDIS_ENCODING_ZIPMAP) {
        if ((hi->zi = zipmapNext(hi->zi, &hi->zk, &hi->zklen,
            &hi->zv, &hi->zvlen)) == NULL) return REDIS_ERR;
    } else {
        if ((hi->de = dictNext(hi->di)) == NULL) return REDIS_ERR;
    }
    return REDIS_OK;
}

/* Get key or value object at current iteration position.
 * This increases the refcount of the field object by 1. */
static robj *hashCurrent(hashIterator *hi, int what) {
    robj *o;
    if (hi->encoding == REDIS_ENCODING_ZIPMAP) {
        if (what & REDIS_HASH_KEY) {
            o = createStringObject((char*)hi->zk,hi->zklen);
        } else {
            o = createStringObject((char*)hi->zv,hi->zvlen);
        }
    } else {
        if (what & REDIS_HASH_KEY) {
            o = dictGetEntryKey(hi->de);
        } else {
            o = dictGetEntryVal(hi->de);
        }
        incrRefCount(o);
    }
    return o;
}

static robj *hashLookupWriteOrCreate(redisClient *c, robj *key) {
    robj *o = lookupKeyWrite(c->db,key);
    if (o == NULL) {
        o = createHashObject();
        dbAdd(c->db,key,o);
    } else {
        if (o->type != REDIS_HASH) {
            addReply(c,shared.wrongtypeerr);
            return NULL;
        }
    }
    return o;
}

/* ============================= Hash commands ============================== */
static void hsetCommand(redisClient *c) {
    int update;
    robj *o;

    if ((o = hashLookupWriteOrCreate(c,c->argv[1])) == NULL) return;
    hashTryConversion(o,c->argv,2,3);
    hashTryObjectEncoding(o,&c->argv[2], &c->argv[3]);
    update = hashSet(o,c->argv[2],c->argv[3]);
    addReply(c, update ? shared.czero : shared.cone);
    server.dirty++;
}

static void hsetnxCommand(redisClient *c) {
    robj *o;
    if ((o = hashLookupWriteOrCreate(c,c->argv[1])) == NULL) return;
    hashTryConversion(o,c->argv,2,3);

    if (hashExists(o, c->argv[2])) {
        addReply(c, shared.czero);
    } else {
        hashTryObjectEncoding(o,&c->argv[2], &c->argv[3]);
        hashSet(o,c->argv[2],c->argv[3]);
        addReply(c, shared.cone);
        server.dirty++;
    }
}

static void hmsetCommand(redisClient *c) {
    int i;
    robj *o;

    if ((c->argc % 2) == 1) {
        addReplySds(c,sdsnew("-ERR wrong number of arguments for HMSET\r\n"));
        return;
    }

    if ((o = hashLookupWriteOrCreate(c,c->argv[1])) == NULL) return;
    hashTryConversion(o,c->argv,2,c->argc-1);
    for (i = 2; i < c->argc; i += 2) {
        hashTryObjectEncoding(o,&c->argv[i], &c->argv[i+1]);
        hashSet(o,c->argv[i],c->argv[i+1]);
    }
    addReply(c, shared.ok);
    server.dirty++;
}

static void hincrbyCommand(redisClient *c) {
    long long value, incr;
    robj *o, *current, *new;

    if (getLongLongFromObjectOrReply(c,c->argv[3],&incr,NULL) != REDIS_OK) return;
    if ((o = hashLookupWriteOrCreate(c,c->argv[1])) == NULL) return;
    if ((current = hashGet(o,c->argv[2])) != NULL) {
        if (getLongLongFromObjectOrReply(c,current,&value,
            "hash value is not an integer") != REDIS_OK) {
            decrRefCount(current);
            return;
        }
        decrRefCount(current);
    } else {
        value = 0;
    }

    value += incr;
    new = createStringObjectFromLongLong(value);
    hashTryObjectEncoding(o,&c->argv[2],NULL);
    hashSet(o,c->argv[2],new);
    decrRefCount(new);
    addReplyLongLong(c,value);
    server.dirty++;
}

static void hgetCommand(redisClient *c) {
    robj *o, *value;
    if ((o = lookupKeyReadOrReply(c,c->argv[1],shared.nullbulk)) == NULL ||
        checkType(c,o,REDIS_HASH)) return;

    if ((value = hashGet(o,c->argv[2])) != NULL) {
        addReplyBulk(c,value);
        decrRefCount(value);
    } else {
        addReply(c,shared.nullbulk);
    }
}

static void hmgetCommand(redisClient *c) {
    int i;
    robj *o, *value;
    o = lookupKeyRead(c->db,c->argv[1]);
    if (o != NULL && o->type != REDIS_HASH) {
        addReply(c,shared.wrongtypeerr);
    }

    /* Note the check for o != NULL happens inside the loop. This is
     * done because objects that cannot be found are considered to be
     * an empty hash. The reply should then be a series of NULLs. */
    addReplySds(c,sdscatprintf(sdsempty(),"*%d\r\n",c->argc-2));
    for (i = 2; i < c->argc; i++) {
        if (o != NULL && (value = hashGet(o,c->argv[i])) != NULL) {
            addReplyBulk(c,value);
            decrRefCount(value);
        } else {
            addReply(c,shared.nullbulk);
        }
    }
}

static void hdelCommand(redisClient *c) {
    robj *o;
    if ((o = lookupKeyWriteOrReply(c,c->argv[1],shared.czero)) == NULL ||
        checkType(c,o,REDIS_HASH)) return;

    if (hashDelete(o,c->argv[2])) {
        if (hashLength(o) == 0) dbDelete(c->db,c->argv[1]);
        addReply(c,shared.cone);
        server.dirty++;
    } else {
        addReply(c,shared.czero);
    }
}

static void hlenCommand(redisClient *c) {
    robj *o;
    if ((o = lookupKeyReadOrReply(c,c->argv[1],shared.czero)) == NULL ||
        checkType(c,o,REDIS_HASH)) return;

    addReplyUlong(c,hashLength(o));
}

static void genericHgetallCommand(redisClient *c, int flags) {
    robj *o, *lenobj, *obj;
    unsigned long count = 0;
    hashIterator *hi;

    if ((o = lookupKeyReadOrReply(c,c->argv[1],shared.emptymultibulk)) == NULL
        || checkType(c,o,REDIS_HASH)) return;

    lenobj = createObject(REDIS_STRING,NULL);
    addReply(c,lenobj);
    decrRefCount(lenobj);

    hi = hashInitIterator(o);
    while (hashNext(hi) != REDIS_ERR) {
        if (flags & REDIS_HASH_KEY) {
            obj = hashCurrent(hi,REDIS_HASH_KEY);
            addReplyBulk(c,obj);
            decrRefCount(obj);
            count++;
        }
        if (flags & REDIS_HASH_VALUE) {
            obj = hashCurrent(hi,REDIS_HASH_VALUE);
            addReplyBulk(c,obj);
            decrRefCount(obj);
            count++;
        }
    }
    hashReleaseIterator(hi);

    lenobj->ptr = sdscatprintf(sdsempty(),"*%lu\r\n",count);
}

static void hkeysCommand(redisClient *c) {
    genericHgetallCommand(c,REDIS_HASH_KEY);
}

static void hvalsCommand(redisClient *c) {
    genericHgetallCommand(c,REDIS_HASH_VALUE);
}

static void hgetallCommand(redisClient *c) {
    genericHgetallCommand(c,REDIS_HASH_KEY|REDIS_HASH_VALUE);
}

static void hexistsCommand(redisClient *c) {
    robj *o;
    if ((o = lookupKeyReadOrReply(c,c->argv[1],shared.czero)) == NULL ||
        checkType(c,o,REDIS_HASH)) return;

    addReply(c, hashExists(o,c->argv[2]) ? shared.cone : shared.czero);
}

static void convertToRealHash(robj *o) {
    unsigned char *key, *val, *p, *zm = o->ptr;
    unsigned int klen, vlen;
    dict *dict = dictCreate(&hashDictType,NULL);

    assert(o->type == REDIS_HASH && o->encoding != REDIS_ENCODING_HT);
    p = zipmapRewind(zm);
    while((p = zipmapNext(p,&key,&klen,&val,&vlen)) != NULL) {
        robj *keyobj, *valobj;

        keyobj = createStringObject((char*)key,klen);
        valobj = createStringObject((char*)val,vlen);
        keyobj = tryObjectEncoding(keyobj);
        valobj = tryObjectEncoding(valobj);
        dictAdd(dict,keyobj,valobj);
    }
    o->encoding = REDIS_ENCODING_HT;
    o->ptr = dict;
    zfree(zm);
}

/* ========================= Non type-specific commands  ==================== */

static void flushdbCommand(redisClient *c) {
    server.dirty += dictSize(c->db->dict);
    touchWatchedKeysOnFlush(c->db->id);
    dictEmpty(c->db->dict);
    dictEmpty(c->db->expires);
    addReply(c,shared.ok);
}

static void flushallCommand(redisClient *c) {
    touchWatchedKeysOnFlush(-1);
    server.dirty += emptyDb();
    addReply(c,shared.ok);
    if (server.bgsavechildpid != -1) {
        kill(server.bgsavechildpid,SIGKILL);
        rdbRemoveTempFile(server.bgsavechildpid);
    }
    rdbSave(server.dbfilename);
    server.dirty++;
}

static redisSortOperation *createSortOperation(int type, robj *pattern) {
    redisSortOperation *so = zmalloc(sizeof(*so));
    so->type = type;
    so->pattern = pattern;
    return so;
}

/* Return the value associated to the key with a name obtained
 * substituting the first occurence of '*' in 'pattern' with 'subst'.
 * The returned object will always have its refcount increased by 1
 * when it is non-NULL. */
static robj *lookupKeyByPattern(redisDb *db, robj *pattern, robj *subst) {
    char *p, *f;
    sds spat, ssub;
    robj keyobj, fieldobj, *o;
    int prefixlen, sublen, postfixlen, fieldlen;
    /* Expoit the internal sds representation to create a sds string allocated on the stack in order to make this function faster */
    struct {
        long len;
        long free;
        char buf[REDIS_SORTKEY_MAX+1];
    } keyname, fieldname;

    /* If the pattern is "#" return the substitution object itself in order
     * to implement the "SORT ... GET #" feature. */
    spat = pattern->ptr;
    if (spat[0] == '#' && spat[1] == '\0') {
        incrRefCount(subst);
        return subst;
    }

    /* The substitution object may be specially encoded. If so we create
     * a decoded object on the fly. Otherwise getDecodedObject will just
     * increment the ref count, that we'll decrement later. */
    subst = getDecodedObject(subst);

    ssub = subst->ptr;
    if (sdslen(spat)+sdslen(ssub)-1 > REDIS_SORTKEY_MAX) return NULL;
    p = strchr(spat,'*');
    if (!p) {
        decrRefCount(subst);
        return NULL;
    }

    /* Find out if we're dealing with a hash dereference. */
    if ((f = strstr(p+1, "->")) != NULL) {
        fieldlen = sdslen(spat)-(f-spat);
        /* this also copies \0 character */
        memcpy(fieldname.buf,f+2,fieldlen-1);
        fieldname.len = fieldlen-2;
    } else {
        fieldlen = 0;
    }

    prefixlen = p-spat;
    sublen = sdslen(ssub);
    postfixlen = sdslen(spat)-(prefixlen+1)-fieldlen;
    memcpy(keyname.buf,spat,prefixlen);
    memcpy(keyname.buf+prefixlen,ssub,sublen);
    memcpy(keyname.buf+prefixlen+sublen,p+1,postfixlen);
    keyname.buf[prefixlen+sublen+postfixlen] = '\0';
    keyname.len = prefixlen+sublen+postfixlen;
    decrRefCount(subst);

    /* Lookup substituted key */
    initStaticStringObject(keyobj,((char*)&keyname)+(sizeof(long)*2));
    o = lookupKeyRead(db,&keyobj);
    if (o == NULL) return NULL;

    if (fieldlen > 0) {
        if (o->type != REDIS_HASH || fieldname.len < 1) return NULL;

        /* Retrieve value from hash by the field name. This operation
         * already increases the refcount of the returned object. */
        initStaticStringObject(fieldobj,((char*)&fieldname)+(sizeof(long)*2));
        o = hashGet(o, &fieldobj);
    } else {
        if (o->type != REDIS_STRING) return NULL;

        /* Every object that this function returns needs to have its refcount
         * increased. sortCommand decreases it again. */
        incrRefCount(o);
    }

    return o;
}

/* sortCompare() is used by qsort in sortCommand(). Given that qsort_r with
 * the additional parameter is not standard but a BSD-specific we have to
 * pass sorting parameters via the global 'server' structure */
static int sortCompare(const void *s1, const void *s2) {
    const redisSortObject *so1 = s1, *so2 = s2;
    int cmp;

    if (!server.sort_alpha) {
        /* Numeric sorting. Here it's trivial as we precomputed scores */
        if (so1->u.score > so2->u.score) {
            cmp = 1;
        } else if (so1->u.score < so2->u.score) {
            cmp = -1;
        } else {
            cmp = 0;
        }
    } else {
        /* Alphanumeric sorting */
        if (server.sort_bypattern) {
            if (!so1->u.cmpobj || !so2->u.cmpobj) {
                /* At least one compare object is NULL */
                if (so1->u.cmpobj == so2->u.cmpobj)
                    cmp = 0;
                else if (so1->u.cmpobj == NULL)
                    cmp = -1;
                else
                    cmp = 1;
            } else {
                /* We have both the objects, use strcoll */
                cmp = strcoll(so1->u.cmpobj->ptr,so2->u.cmpobj->ptr);
            }
        } else {
            /* Compare elements directly. */
            cmp = compareStringObjects(so1->obj,so2->obj);
        }
    }
    return server.sort_desc ? -cmp : cmp;
}

/* The SORT command is the most complex command in Redis. Warning: this code
 * is optimized for speed and a bit less for readability */
static void sortCommand(redisClient *c) {
    list *operations;
    unsigned int outputlen = 0;
    int desc = 0, alpha = 0;
    int limit_start = 0, limit_count = -1, start, end;
    int j, dontsort = 0, vectorlen;
    int getop = 0; /* GET operation counter */
    robj *sortval, *sortby = NULL, *storekey = NULL;
    redisSortObject *vector; /* Resulting vector to sort */

    /* Lookup the key to sort. It must be of the right types */
    sortval = lookupKeyRead(c->db,c->argv[1]);
    if (sortval == NULL) {
        addReply(c,shared.emptymultibulk);
        return;
    }
    if (sortval->type != REDIS_SET && sortval->type != REDIS_LIST &&
        sortval->type != REDIS_ZSET)
    {
        addReply(c,shared.wrongtypeerr);
        return;
    }

    /* Create a list of operations to perform for every sorted element.
     * Operations can be GET/DEL/INCR/DECR */
    operations = listCreate();
    listSetFreeMethod(operations,zfree);
    j = 2;

    /* Now we need to protect sortval incrementing its count, in the future
     * SORT may have options able to overwrite/delete keys during the sorting
     * and the sorted key itself may get destroied */
    incrRefCount(sortval);

    /* The SORT command has an SQL-alike syntax, parse it */
    while(j < c->argc) {
        int leftargs = c->argc-j-1;
        if (!strcasecmp(c->argv[j]->ptr,"asc")) {
            desc = 0;
        } else if (!strcasecmp(c->argv[j]->ptr,"desc")) {
            desc = 1;
        } else if (!strcasecmp(c->argv[j]->ptr,"alpha")) {
            alpha = 1;
        } else if (!strcasecmp(c->argv[j]->ptr,"limit") && leftargs >= 2) {
            limit_start = atoi(c->argv[j+1]->ptr);
            limit_count = atoi(c->argv[j+2]->ptr);
            j+=2;
        } else if (!strcasecmp(c->argv[j]->ptr,"store") && leftargs >= 1) {
            storekey = c->argv[j+1];
            j++;
        } else if (!strcasecmp(c->argv[j]->ptr,"by") && leftargs >= 1) {
            sortby = c->argv[j+1];
            /* If the BY pattern does not contain '*', i.e. it is constant,
             * we don't need to sort nor to lookup the weight keys. */
            if (strchr(c->argv[j+1]->ptr,'*') == NULL) dontsort = 1;
            j++;
        } else if (!strcasecmp(c->argv[j]->ptr,"get") && leftargs >= 1) {
            listAddNodeTail(operations,createSortOperation(
                REDIS_SORT_GET,c->argv[j+1]));
            getop++;
            j++;
        } else {
            decrRefCount(sortval);
            listRelease(operations);
            addReply(c,shared.syntaxerr);
            return;
        }
        j++;
    }

    /* Load the sorting vector with all the objects to sort */
    switch(sortval->type) {
    case REDIS_LIST: vectorlen = lLength(sortval); break;
    case REDIS_SET: vectorlen =  dictSize((dict*)sortval->ptr); break;
    case REDIS_ZSET: vectorlen = dictSize(((zset*)sortval->ptr)->dict); break;
    default: vectorlen = 0; redisPanic("Bad SORT type"); /* Avoid GCC warning */
    }
    vector = zmalloc(sizeof(redisSortObject)*vectorlen);
    j = 0;

    if (sortval->type == REDIS_LIST) {
        lIterator *li = lInitIterator(sortval,0,REDIS_TAIL);
        lEntry entry;
        while(lNext(li,&entry)) {
            vector[j].obj = lGet(&entry);
            vector[j].u.score = 0;
            vector[j].u.cmpobj = NULL;
            j++;
        }
        lReleaseIterator(li);
    } else {
        dict *set;
        dictIterator *di;
        dictEntry *setele;

        if (sortval->type == REDIS_SET) {
            set = sortval->ptr;
        } else {
            zset *zs = sortval->ptr;
            set = zs->dict;
        }

        di = dictGetIterator(set);
        while((setele = dictNext(di)) != NULL) {
            vector[j].obj = dictGetEntryKey(setele);
            vector[j].u.score = 0;
            vector[j].u.cmpobj = NULL;
            j++;
        }
        dictReleaseIterator(di);
    }
    redisAssert(j == vectorlen);

    /* Now it's time to load the right scores in the sorting vector */
    if (dontsort == 0) {
        for (j = 0; j < vectorlen; j++) {
            robj *byval;
            if (sortby) {
                /* lookup value to sort by */
                byval = lookupKeyByPattern(c->db,sortby,vector[j].obj);
                if (!byval) continue;
            } else {
                /* use object itself to sort by */
                byval = vector[j].obj;
            }

            if (alpha) {
                if (sortby) vector[j].u.cmpobj = getDecodedObject(byval);
            } else {
                if (byval->encoding == REDIS_ENCODING_RAW) {
                    vector[j].u.score = strtod(byval->ptr,NULL);
                } else if (byval->encoding == REDIS_ENCODING_INT) {
                    /* Don't need to decode the object if it's
                     * integer-encoded (the only encoding supported) so
                     * far. We can just cast it */
                    vector[j].u.score = (long)byval->ptr;
                } else {
                    redisAssert(1 != 1);
                }
            }

            /* when the object was retrieved using lookupKeyByPattern,
             * its refcount needs to be decreased. */
            if (sortby) {
                decrRefCount(byval);
            }
        }
    }

    /* We are ready to sort the vector... perform a bit of sanity check
     * on the LIMIT option too. We'll use a partial version of quicksort. */
    start = (limit_start < 0) ? 0 : limit_start;
    end = (limit_count < 0) ? vectorlen-1 : start+limit_count-1;
    if (start >= vectorlen) {
        start = vectorlen-1;
        end = vectorlen-2;
    }
    if (end >= vectorlen) end = vectorlen-1;

    if (dontsort == 0) {
        server.sort_desc = desc;
        server.sort_alpha = alpha;
        server.sort_bypattern = sortby ? 1 : 0;
        if (sortby && (start != 0 || end != vectorlen-1))
            pqsort(vector,vectorlen,sizeof(redisSortObject),sortCompare, start,end);
        else
            qsort(vector,vectorlen,sizeof(redisSortObject),sortCompare);
    }

    /* Send command output to the output buffer, performing the specified
     * GET/DEL/INCR/DECR operations if any. */
    outputlen = getop ? getop*(end-start+1) : end-start+1;
    if (storekey == NULL) {
        /* STORE option not specified, sent the sorting result to client */
        addReplySds(c,sdscatprintf(sdsempty(),"*%d\r\n",outputlen));
        for (j = start; j <= end; j++) {
            listNode *ln;
            listIter li;

            if (!getop) addReplyBulk(c,vector[j].obj);
            listRewind(operations,&li);
            while((ln = listNext(&li))) {
                redisSortOperation *sop = ln->value;
                robj *val = lookupKeyByPattern(c->db,sop->pattern,
                    vector[j].obj);

                if (sop->type == REDIS_SORT_GET) {
                    if (!val) {
                        addReply(c,shared.nullbulk);
                    } else {
                        addReplyBulk(c,val);
                        decrRefCount(val);
                    }
                } else {
                    redisAssert(sop->type == REDIS_SORT_GET); /* always fails */
                }
            }
        }
    } else {
        robj *sobj = createZiplistObject();

        /* STORE option specified, set the sorting result as a List object */
        for (j = start; j <= end; j++) {
            listNode *ln;
            listIter li;

            if (!getop) {
                lPush(sobj,vector[j].obj,REDIS_TAIL);
            } else {
                listRewind(operations,&li);
                while((ln = listNext(&li))) {
                    redisSortOperation *sop = ln->value;
                    robj *val = lookupKeyByPattern(c->db,sop->pattern,
                        vector[j].obj);

                    if (sop->type == REDIS_SORT_GET) {
                        if (!val) val = createStringObject("",0);

                        /* lPush does an incrRefCount, so we should take care
                         * care of the incremented refcount caused by either
                         * lookupKeyByPattern or createStringObject("",0) */
                        lPush(sobj,val,REDIS_TAIL);
                        decrRefCount(val);
                    } else {
                        /* always fails */
                        redisAssert(sop->type == REDIS_SORT_GET);
                    }
                }
            }
        }
<<<<<<< HEAD
        if (dictReplace(c->db->dict,storekey,sobj)) {
            incrRefCount(storekey);
        }
=======
        dbReplace(c->db,storekey,listObject);
>>>>>>> 22194a7f
        /* Note: we add 1 because the DB is dirty anyway since even if the
         * SORT result is empty a new key is set and maybe the old content
         * replaced. */
        server.dirty += 1+outputlen;
        addReplySds(c,sdscatprintf(sdsempty(),":%d\r\n",outputlen));
    }

    /* Cleanup */
    if (sortval->type == REDIS_LIST)
        for (j = 0; j < vectorlen; j++)
            decrRefCount(vector[j].obj);
    decrRefCount(sortval);
    listRelease(operations);
    for (j = 0; j < vectorlen; j++) {
        if (alpha && vector[j].u.cmpobj)
            decrRefCount(vector[j].u.cmpobj);
    }
    zfree(vector);
}

/* Convert an amount of bytes into a human readable string in the form
 * of 100B, 2G, 100M, 4K, and so forth. */
static void bytesToHuman(char *s, unsigned long long n) {
    double d;

    if (n < 1024) {
        /* Bytes */
        sprintf(s,"%lluB",n);
        return;
    } else if (n < (1024*1024)) {
        d = (double)n/(1024);
        sprintf(s,"%.2fK",d);
    } else if (n < (1024LL*1024*1024)) {
        d = (double)n/(1024*1024);
        sprintf(s,"%.2fM",d);
    } else if (n < (1024LL*1024*1024*1024)) {
        d = (double)n/(1024LL*1024*1024);
        sprintf(s,"%.2fG",d);
    }
}

/* Create the string returned by the INFO command. This is decoupled
 * by the INFO command itself as we need to report the same information
 * on memory corruption problems. */
static sds genRedisInfoString(void) {
    sds info;
    time_t uptime = time(NULL)-server.stat_starttime;
    int j;
    char hmem[64];

    bytesToHuman(hmem,zmalloc_used_memory());
    info = sdscatprintf(sdsempty(),
        "redis_version:%s\r\n"
        "redis_git_sha1:%s\r\n"
        "redis_git_dirty:%d\r\n"
        "arch_bits:%s\r\n"
        "multiplexing_api:%s\r\n"
        "process_id:%ld\r\n"
        "uptime_in_seconds:%ld\r\n"
        "uptime_in_days:%ld\r\n"
        "connected_clients:%d\r\n"
        "connected_slaves:%d\r\n"
        "blocked_clients:%d\r\n"
        "used_memory:%zu\r\n"
        "used_memory_human:%s\r\n"
        "changes_since_last_save:%lld\r\n"
        "bgsave_in_progress:%d\r\n"
        "last_save_time:%ld\r\n"
        "bgrewriteaof_in_progress:%d\r\n"
        "total_connections_received:%lld\r\n"
        "total_commands_processed:%lld\r\n"
        "expired_keys:%lld\r\n"
        "hash_max_zipmap_entries:%zu\r\n"
        "hash_max_zipmap_value:%zu\r\n"
        "pubsub_channels:%ld\r\n"
        "pubsub_patterns:%u\r\n"
        "vm_enabled:%d\r\n"
        "role:%s\r\n"
        ,REDIS_VERSION,
        REDIS_GIT_SHA1,
        strtol(REDIS_GIT_DIRTY,NULL,10) > 0,
        (sizeof(long) == 8) ? "64" : "32",
        aeGetApiName(),
        (long) getpid(),
        uptime,
        uptime/(3600*24),
        listLength(server.clients)-listLength(server.slaves),
        listLength(server.slaves),
        server.blpop_blocked_clients,
        zmalloc_used_memory(),
        hmem,
        server.dirty,
        server.bgsavechildpid != -1,
        server.lastsave,
        server.bgrewritechildpid != -1,
        server.stat_numconnections,
        server.stat_numcommands,
        server.stat_expiredkeys,
        server.hash_max_zipmap_entries,
        server.hash_max_zipmap_value,
        dictSize(server.pubsub_channels),
        listLength(server.pubsub_patterns),
        server.vm_enabled != 0,
        server.masterhost == NULL ? "master" : "slave"
    );
    if (server.masterhost) {
        info = sdscatprintf(info,
            "master_host:%s\r\n"
            "master_port:%d\r\n"
            "master_link_status:%s\r\n"
            "master_last_io_seconds_ago:%d\r\n"
            ,server.masterhost,
            server.masterport,
            (server.replstate == REDIS_REPL_CONNECTED) ?
                "up" : "down",
            server.master ? ((int)(time(NULL)-server.master->lastinteraction)) : -1
        );
    }
    if (server.vm_enabled) {
        lockThreadedIO();
        info = sdscatprintf(info,
            "vm_conf_max_memory:%llu\r\n"
            "vm_conf_page_size:%llu\r\n"
            "vm_conf_pages:%llu\r\n"
            "vm_stats_used_pages:%llu\r\n"
            "vm_stats_swapped_objects:%llu\r\n"
            "vm_stats_swappin_count:%llu\r\n"
            "vm_stats_swappout_count:%llu\r\n"
            "vm_stats_io_newjobs_len:%lu\r\n"
            "vm_stats_io_processing_len:%lu\r\n"
            "vm_stats_io_processed_len:%lu\r\n"
            "vm_stats_io_active_threads:%lu\r\n"
            "vm_stats_blocked_clients:%lu\r\n"
            ,(unsigned long long) server.vm_max_memory,
            (unsigned long long) server.vm_page_size,
            (unsigned long long) server.vm_pages,
            (unsigned long long) server.vm_stats_used_pages,
            (unsigned long long) server.vm_stats_swapped_objects,
            (unsigned long long) server.vm_stats_swapins,
            (unsigned long long) server.vm_stats_swapouts,
            (unsigned long) listLength(server.io_newjobs),
            (unsigned long) listLength(server.io_processing),
            (unsigned long) listLength(server.io_processed),
            (unsigned long) server.io_active_threads,
            (unsigned long) server.vm_blocked_clients
        );
        unlockThreadedIO();
    }
    for (j = 0; j < server.dbnum; j++) {
        long long keys, vkeys;

        keys = dictSize(server.db[j].dict);
        vkeys = dictSize(server.db[j].expires);
        if (keys || vkeys) {
            info = sdscatprintf(info, "db%d:keys=%lld,expires=%lld\r\n",
                j, keys, vkeys);
        }
    }
    return info;
}

static void infoCommand(redisClient *c) {
    sds info = genRedisInfoString();
    addReplySds(c,sdscatprintf(sdsempty(),"$%lu\r\n",
        (unsigned long)sdslen(info)));
    addReplySds(c,info);
    addReply(c,shared.crlf);
}

static void monitorCommand(redisClient *c) {
    /* ignore MONITOR if aleady slave or in monitor mode */
    if (c->flags & REDIS_SLAVE) return;

    c->flags |= (REDIS_SLAVE|REDIS_MONITOR);
    c->slaveseldb = 0;
    listAddNodeTail(server.monitors,c);
    addReply(c,shared.ok);
}

/* ================================= Expire ================================= */
static int removeExpire(redisDb *db, robj *key) {
    if (dictDelete(db->expires,key->ptr) == DICT_OK) {
        return 1;
    } else {
        return 0;
    }
}

static int setExpire(redisDb *db, robj *key, time_t when) {
    sds copy = sdsdup(key->ptr);
    if (dictAdd(db->expires,copy,(void*)when) == DICT_ERR) {
        sdsfree(copy);
        return 0;
    } else {
        return 1;
    }
}

/* Return the expire time of the specified key, or -1 if no expire
 * is associated with this key (i.e. the key is non volatile) */
static time_t getExpire(redisDb *db, robj *key) {
    dictEntry *de;

    /* No expire? return ASAP */
    if (dictSize(db->expires) == 0 ||
       (de = dictFind(db->expires,key->ptr)) == NULL) return -1;

    return (time_t) dictGetEntryVal(de);
}

static int expireIfNeeded(redisDb *db, robj *key) {
    time_t when;
    dictEntry *de;

    /* No expire? return ASAP */
    if (dictSize(db->expires) == 0 ||
       (de = dictFind(db->expires,key->ptr)) == NULL) return 0;

    /* Lookup the expire */
    when = (time_t) dictGetEntryVal(de);
    if (time(NULL) <= when) return 0;

    /* Delete the key */
    dbDelete(db,key);
    server.stat_expiredkeys++;
    return 1;
}

static int deleteIfVolatile(redisDb *db, robj *key) {
    dictEntry *de;

    /* No expire? return ASAP */
    if (dictSize(db->expires) == 0 ||
       (de = dictFind(db->expires,key->ptr)) == NULL) return 0;

    /* Delete the key */
    server.dirty++;
    server.stat_expiredkeys++;
    dictDelete(db->expires,key->ptr);
    return dictDelete(db->dict,key->ptr) == DICT_OK;
}

static void expireGenericCommand(redisClient *c, robj *key, robj *param, long offset) {
    dictEntry *de;
    time_t seconds;

    if (getLongFromObjectOrReply(c, param, &seconds, NULL) != REDIS_OK) return;

    seconds -= offset;

    de = dictFind(c->db->dict,key->ptr);
    if (de == NULL) {
        addReply(c,shared.czero);
        return;
    }
    if (seconds <= 0) {
        if (dbDelete(c->db,key)) server.dirty++;
        addReply(c, shared.cone);
        return;
    } else {
        time_t when = time(NULL)+seconds;
        if (setExpire(c->db,key,when)) {
            addReply(c,shared.cone);
            server.dirty++;
        } else {
            addReply(c,shared.czero);
        }
        return;
    }
}

static void expireCommand(redisClient *c) {
    expireGenericCommand(c,c->argv[1],c->argv[2],0);
}

static void expireatCommand(redisClient *c) {
    expireGenericCommand(c,c->argv[1],c->argv[2],time(NULL));
}

static void ttlCommand(redisClient *c) {
    time_t expire;
    int ttl = -1;

    expire = getExpire(c->db,c->argv[1]);
    if (expire != -1) {
        ttl = (int) (expire-time(NULL));
        if (ttl < 0) ttl = -1;
    }
    addReplySds(c,sdscatprintf(sdsempty(),":%d\r\n",ttl));
}

/* ================================ MULTI/EXEC ============================== */

/* Client state initialization for MULTI/EXEC */
static void initClientMultiState(redisClient *c) {
    c->mstate.commands = NULL;
    c->mstate.count = 0;
}

/* Release all the resources associated with MULTI/EXEC state */
static void freeClientMultiState(redisClient *c) {
    int j;

    for (j = 0; j < c->mstate.count; j++) {
        int i;
        multiCmd *mc = c->mstate.commands+j;

        for (i = 0; i < mc->argc; i++)
            decrRefCount(mc->argv[i]);
        zfree(mc->argv);
    }
    zfree(c->mstate.commands);
}

/* Add a new command into the MULTI commands queue */
static void queueMultiCommand(redisClient *c, struct redisCommand *cmd) {
    multiCmd *mc;
    int j;

    c->mstate.commands = zrealloc(c->mstate.commands,
            sizeof(multiCmd)*(c->mstate.count+1));
    mc = c->mstate.commands+c->mstate.count;
    mc->cmd = cmd;
    mc->argc = c->argc;
    mc->argv = zmalloc(sizeof(robj*)*c->argc);
    memcpy(mc->argv,c->argv,sizeof(robj*)*c->argc);
    for (j = 0; j < c->argc; j++)
        incrRefCount(mc->argv[j]);
    c->mstate.count++;
}

static void multiCommand(redisClient *c) {
    if (c->flags & REDIS_MULTI) {
        addReplySds(c,sdsnew("-ERR MULTI calls can not be nested\r\n"));
        return;
    }
    c->flags |= REDIS_MULTI;
    addReply(c,shared.ok);
}

static void discardCommand(redisClient *c) {
    if (!(c->flags & REDIS_MULTI)) {
        addReplySds(c,sdsnew("-ERR DISCARD without MULTI\r\n"));
        return;
    }

    freeClientMultiState(c);
    initClientMultiState(c);
    c->flags &= (~REDIS_MULTI);
    addReply(c,shared.ok);
}

/* Send a MULTI command to all the slaves and AOF file. Check the execCommand
 * implememntation for more information. */
static void execCommandReplicateMulti(redisClient *c) {
    struct redisCommand *cmd;
    robj *multistring = createStringObject("MULTI",5);

    cmd = lookupCommand("multi");
    if (server.appendonly)
        feedAppendOnlyFile(cmd,c->db->id,&multistring,1);
    if (listLength(server.slaves))
        replicationFeedSlaves(server.slaves,c->db->id,&multistring,1);
    decrRefCount(multistring);
}

static void execCommand(redisClient *c) {
    int j;
    robj **orig_argv;
    int orig_argc;

    if (!(c->flags & REDIS_MULTI)) {
        addReplySds(c,sdsnew("-ERR EXEC without MULTI\r\n"));
        return;
    }

    /* Check if we need to abort the EXEC if some WATCHed key was touched.
     * A failed EXEC will return a multi bulk nil object. */
    if (c->flags & REDIS_DIRTY_CAS) {
        freeClientMultiState(c);
        initClientMultiState(c);
        c->flags &= ~(REDIS_MULTI|REDIS_DIRTY_CAS);
        unwatchAllKeys(c);
        addReply(c,shared.nullmultibulk);
        return;
    }

    /* Replicate a MULTI request now that we are sure the block is executed.
     * This way we'll deliver the MULTI/..../EXEC block as a whole and
     * both the AOF and the replication link will have the same consistency
     * and atomicity guarantees. */
    execCommandReplicateMulti(c);

    /* Exec all the queued commands */
    unwatchAllKeys(c); /* Unwatch ASAP otherwise we'll waste CPU cycles */
    orig_argv = c->argv;
    orig_argc = c->argc;
    addReplySds(c,sdscatprintf(sdsempty(),"*%d\r\n",c->mstate.count));
    for (j = 0; j < c->mstate.count; j++) {
        c->argc = c->mstate.commands[j].argc;
        c->argv = c->mstate.commands[j].argv;
        call(c,c->mstate.commands[j].cmd);
    }
    c->argv = orig_argv;
    c->argc = orig_argc;
    freeClientMultiState(c);
    initClientMultiState(c);
    c->flags &= ~(REDIS_MULTI|REDIS_DIRTY_CAS);
    /* Make sure the EXEC command is always replicated / AOF, since we
     * always send the MULTI command (we can't know beforehand if the
     * next operations will contain at least a modification to the DB). */
    server.dirty++;
}

/* =========================== Blocking Operations  ========================= */

/* Currently Redis blocking operations support is limited to list POP ops,
 * so the current implementation is not fully generic, but it is also not
 * completely specific so it will not require a rewrite to support new
 * kind of blocking operations in the future.
 *
 * Still it's important to note that list blocking operations can be already
 * used as a notification mechanism in order to implement other blocking
 * operations at application level, so there must be a very strong evidence
 * of usefulness and generality before new blocking operations are implemented.
 *
 * This is how the current blocking POP works, we use BLPOP as example:
 * - If the user calls BLPOP and the key exists and contains a non empty list
 *   then LPOP is called instead. So BLPOP is semantically the same as LPOP
 *   if there is not to block.
 * - If instead BLPOP is called and the key does not exists or the list is
 *   empty we need to block. In order to do so we remove the notification for
 *   new data to read in the client socket (so that we'll not serve new
 *   requests if the blocking request is not served). Also we put the client
 *   in a dictionary (db->blocking_keys) mapping keys to a list of clients
 *   blocking for this keys.
 * - If a PUSH operation against a key with blocked clients waiting is
 *   performed, we serve the first in the list: basically instead to push
 *   the new element inside the list we return it to the (first / oldest)
 *   blocking client, unblock the client, and remove it form the list.
 *
 * The above comment and the source code should be enough in order to understand
 * the implementation and modify / fix it later.
 */

/* Set a client in blocking mode for the specified key, with the specified
 * timeout */
static void blockForKeys(redisClient *c, robj **keys, int numkeys, time_t timeout) {
    dictEntry *de;
    list *l;
    int j;

    c->blocking_keys = zmalloc(sizeof(robj*)*numkeys);
    c->blocking_keys_num = numkeys;
    c->blockingto = timeout;
    for (j = 0; j < numkeys; j++) {
        /* Add the key in the client structure, to map clients -> keys */
        c->blocking_keys[j] = keys[j];
        incrRefCount(keys[j]);

        /* And in the other "side", to map keys -> clients */
        de = dictFind(c->db->blocking_keys,keys[j]);
        if (de == NULL) {
            int retval;

            /* For every key we take a list of clients blocked for it */
            l = listCreate();
            retval = dictAdd(c->db->blocking_keys,keys[j],l);
            incrRefCount(keys[j]);
            assert(retval == DICT_OK);
        } else {
            l = dictGetEntryVal(de);
        }
        listAddNodeTail(l,c);
    }
    /* Mark the client as a blocked client */
    c->flags |= REDIS_BLOCKED;
    server.blpop_blocked_clients++;
}

/* Unblock a client that's waiting in a blocking operation such as BLPOP */
static void unblockClientWaitingData(redisClient *c) {
    dictEntry *de;
    list *l;
    int j;

    assert(c->blocking_keys != NULL);
    /* The client may wait for multiple keys, so unblock it for every key. */
    for (j = 0; j < c->blocking_keys_num; j++) {
        /* Remove this client from the list of clients waiting for this key. */
        de = dictFind(c->db->blocking_keys,c->blocking_keys[j]);
        assert(de != NULL);
        l = dictGetEntryVal(de);
        listDelNode(l,listSearchKey(l,c));
        /* If the list is empty we need to remove it to avoid wasting memory */
        if (listLength(l) == 0)
            dictDelete(c->db->blocking_keys,c->blocking_keys[j]);
        decrRefCount(c->blocking_keys[j]);
    }
    /* Cleanup the client structure */
    zfree(c->blocking_keys);
    c->blocking_keys = NULL;
    c->flags &= (~REDIS_BLOCKED);
    server.blpop_blocked_clients--;
    /* We want to process data if there is some command waiting
     * in the input buffer. Note that this is safe even if
     * unblockClientWaitingData() gets called from freeClient() because
     * freeClient() will be smart enough to call this function
     * *after* c->querybuf was set to NULL. */
    if (c->querybuf && sdslen(c->querybuf) > 0) processInputBuffer(c);
}

/* This should be called from any function PUSHing into lists.
 * 'c' is the "pushing client", 'key' is the key it is pushing data against,
 * 'ele' is the element pushed.
 *
 * If the function returns 0 there was no client waiting for a list push
 * against this key.
 *
 * If the function returns 1 there was a client waiting for a list push
 * against this key, the element was passed to this client thus it's not
 * needed to actually add it to the list and the caller should return asap. */
static int handleClientsWaitingListPush(redisClient *c, robj *key, robj *ele) {
    struct dictEntry *de;
    redisClient *receiver;
    list *l;
    listNode *ln;

    de = dictFind(c->db->blocking_keys,key);
    if (de == NULL) return 0;
    l = dictGetEntryVal(de);
    ln = listFirst(l);
    assert(ln != NULL);
    receiver = ln->value;

    addReplySds(receiver,sdsnew("*2\r\n"));
    addReplyBulk(receiver,key);
    addReplyBulk(receiver,ele);
    unblockClientWaitingData(receiver);
    return 1;
}

/* Blocking RPOP/LPOP */
static void blockingPopGenericCommand(redisClient *c, int where) {
    robj *o;
    time_t timeout;
    int j;

    for (j = 1; j < c->argc-1; j++) {
        o = lookupKeyWrite(c->db,c->argv[j]);
        if (o != NULL) {
            if (o->type != REDIS_LIST) {
                addReply(c,shared.wrongtypeerr);
                return;
            } else {
                list *list = o->ptr;
                if (listLength(list) != 0) {
                    /* If the list contains elements fall back to the usual
                     * non-blocking POP operation */
                    robj *argv[2], **orig_argv;
                    int orig_argc;

                    /* We need to alter the command arguments before to call
                     * popGenericCommand() as the command takes a single key. */
                    orig_argv = c->argv;
                    orig_argc = c->argc;
                    argv[1] = c->argv[j];
                    c->argv = argv;
                    c->argc = 2;

                    /* Also the return value is different, we need to output
                     * the multi bulk reply header and the key name. The
                     * "real" command will add the last element (the value)
                     * for us. If this souds like an hack to you it's just
                     * because it is... */
                    addReplySds(c,sdsnew("*2\r\n"));
                    addReplyBulk(c,argv[1]);
                    popGenericCommand(c,where);

                    /* Fix the client structure with the original stuff */
                    c->argv = orig_argv;
                    c->argc = orig_argc;
                    return;
                }
            }
        }
    }
    /* If the list is empty or the key does not exists we must block */
    timeout = strtol(c->argv[c->argc-1]->ptr,NULL,10);
    if (timeout > 0) timeout += time(NULL);
    blockForKeys(c,c->argv+1,c->argc-2,timeout);
}

static void blpopCommand(redisClient *c) {
    blockingPopGenericCommand(c,REDIS_HEAD);
}

static void brpopCommand(redisClient *c) {
    blockingPopGenericCommand(c,REDIS_TAIL);
}

/* =============================== Replication  ============================= */

static int syncWrite(int fd, char *ptr, ssize_t size, int timeout) {
    ssize_t nwritten, ret = size;
    time_t start = time(NULL);

    timeout++;
    while(size) {
        if (aeWait(fd,AE_WRITABLE,1000) & AE_WRITABLE) {
            nwritten = write(fd,ptr,size);
            if (nwritten == -1) return -1;
            ptr += nwritten;
            size -= nwritten;
        }
        if ((time(NULL)-start) > timeout) {
            errno = ETIMEDOUT;
            return -1;
        }
    }
    return ret;
}

static int syncRead(int fd, char *ptr, ssize_t size, int timeout) {
    ssize_t nread, totread = 0;
    time_t start = time(NULL);

    timeout++;
    while(size) {
        if (aeWait(fd,AE_READABLE,1000) & AE_READABLE) {
            nread = read(fd,ptr,size);
            if (nread == -1) return -1;
            ptr += nread;
            size -= nread;
            totread += nread;
        }
        if ((time(NULL)-start) > timeout) {
            errno = ETIMEDOUT;
            return -1;
        }
    }
    return totread;
}

static int syncReadLine(int fd, char *ptr, ssize_t size, int timeout) {
    ssize_t nread = 0;

    size--;
    while(size) {
        char c;

        if (syncRead(fd,&c,1,timeout) == -1) return -1;
        if (c == '\n') {
            *ptr = '\0';
            if (nread && *(ptr-1) == '\r') *(ptr-1) = '\0';
            return nread;
        } else {
            *ptr++ = c;
            *ptr = '\0';
            nread++;
        }
    }
    return nread;
}

static void syncCommand(redisClient *c) {
    /* ignore SYNC if aleady slave or in monitor mode */
    if (c->flags & REDIS_SLAVE) return;

    /* SYNC can't be issued when the server has pending data to send to
     * the client about already issued commands. We need a fresh reply
     * buffer registering the differences between the BGSAVE and the current
     * dataset, so that we can copy to other slaves if needed. */
    if (listLength(c->reply) != 0) {
        addReplySds(c,sdsnew("-ERR SYNC is invalid with pending input\r\n"));
        return;
    }

    redisLog(REDIS_NOTICE,"Slave ask for synchronization");
    /* Here we need to check if there is a background saving operation
     * in progress, or if it is required to start one */
    if (server.bgsavechildpid != -1) {
        /* Ok a background save is in progress. Let's check if it is a good
         * one for replication, i.e. if there is another slave that is
         * registering differences since the server forked to save */
        redisClient *slave;
        listNode *ln;
        listIter li;

        listRewind(server.slaves,&li);
        while((ln = listNext(&li))) {
            slave = ln->value;
            if (slave->replstate == REDIS_REPL_WAIT_BGSAVE_END) break;
        }
        if (ln) {
            /* Perfect, the server is already registering differences for
             * another slave. Set the right state, and copy the buffer. */
            listRelease(c->reply);
            c->reply = listDup(slave->reply);
            c->replstate = REDIS_REPL_WAIT_BGSAVE_END;
            redisLog(REDIS_NOTICE,"Waiting for end of BGSAVE for SYNC");
        } else {
            /* No way, we need to wait for the next BGSAVE in order to
             * register differences */
            c->replstate = REDIS_REPL_WAIT_BGSAVE_START;
            redisLog(REDIS_NOTICE,"Waiting for next BGSAVE for SYNC");
        }
    } else {
        /* Ok we don't have a BGSAVE in progress, let's start one */
        redisLog(REDIS_NOTICE,"Starting BGSAVE for SYNC");
        if (rdbSaveBackground(server.dbfilename) != REDIS_OK) {
            redisLog(REDIS_NOTICE,"Replication failed, can't BGSAVE");
            addReplySds(c,sdsnew("-ERR Unalbe to perform background save\r\n"));
            return;
        }
        c->replstate = REDIS_REPL_WAIT_BGSAVE_END;
    }
    c->repldbfd = -1;
    c->flags |= REDIS_SLAVE;
    c->slaveseldb = 0;
    listAddNodeTail(server.slaves,c);
    return;
}

static void sendBulkToSlave(aeEventLoop *el, int fd, void *privdata, int mask) {
    redisClient *slave = privdata;
    REDIS_NOTUSED(el);
    REDIS_NOTUSED(mask);
    char buf[REDIS_IOBUF_LEN];
    ssize_t nwritten, buflen;

    if (slave->repldboff == 0) {
        /* Write the bulk write count before to transfer the DB. In theory here
         * we don't know how much room there is in the output buffer of the
         * socket, but in pratice SO_SNDLOWAT (the minimum count for output
         * operations) will never be smaller than the few bytes we need. */
        sds bulkcount;

        bulkcount = sdscatprintf(sdsempty(),"$%lld\r\n",(unsigned long long)
            slave->repldbsize);
        if (write(fd,bulkcount,sdslen(bulkcount)) != (signed)sdslen(bulkcount))
        {
            sdsfree(bulkcount);
            freeClient(slave);
            return;
        }
        sdsfree(bulkcount);
    }
    lseek(slave->repldbfd,slave->repldboff,SEEK_SET);
    buflen = read(slave->repldbfd,buf,REDIS_IOBUF_LEN);
    if (buflen <= 0) {
        redisLog(REDIS_WARNING,"Read error sending DB to slave: %s",
            (buflen == 0) ? "premature EOF" : strerror(errno));
        freeClient(slave);
        return;
    }
    if ((nwritten = write(fd,buf,buflen)) == -1) {
        redisLog(REDIS_VERBOSE,"Write error sending DB to slave: %s",
            strerror(errno));
        freeClient(slave);
        return;
    }
    slave->repldboff += nwritten;
    if (slave->repldboff == slave->repldbsize) {
        close(slave->repldbfd);
        slave->repldbfd = -1;
        aeDeleteFileEvent(server.el,slave->fd,AE_WRITABLE);
        slave->replstate = REDIS_REPL_ONLINE;
        if (aeCreateFileEvent(server.el, slave->fd, AE_WRITABLE,
            sendReplyToClient, slave) == AE_ERR) {
            freeClient(slave);
            return;
        }
        addReplySds(slave,sdsempty());
        redisLog(REDIS_NOTICE,"Synchronization with slave succeeded");
    }
}

/* This function is called at the end of every backgrond saving.
 * The argument bgsaveerr is REDIS_OK if the background saving succeeded
 * otherwise REDIS_ERR is passed to the function.
 *
 * The goal of this function is to handle slaves waiting for a successful
 * background saving in order to perform non-blocking synchronization. */
static void updateSlavesWaitingBgsave(int bgsaveerr) {
    listNode *ln;
    int startbgsave = 0;
    listIter li;

    listRewind(server.slaves,&li);
    while((ln = listNext(&li))) {
        redisClient *slave = ln->value;

        if (slave->replstate == REDIS_REPL_WAIT_BGSAVE_START) {
            startbgsave = 1;
            slave->replstate = REDIS_REPL_WAIT_BGSAVE_END;
        } else if (slave->replstate == REDIS_REPL_WAIT_BGSAVE_END) {
            struct redis_stat buf;

            if (bgsaveerr != REDIS_OK) {
                freeClient(slave);
                redisLog(REDIS_WARNING,"SYNC failed. BGSAVE child returned an error");
                continue;
            }
            if ((slave->repldbfd = open(server.dbfilename,O_RDONLY)) == -1 ||
                redis_fstat(slave->repldbfd,&buf) == -1) {
                freeClient(slave);
                redisLog(REDIS_WARNING,"SYNC failed. Can't open/stat DB after BGSAVE: %s", strerror(errno));
                continue;
            }
            slave->repldboff = 0;
            slave->repldbsize = buf.st_size;
            slave->replstate = REDIS_REPL_SEND_BULK;
            aeDeleteFileEvent(server.el,slave->fd,AE_WRITABLE);
            if (aeCreateFileEvent(server.el, slave->fd, AE_WRITABLE, sendBulkToSlave, slave) == AE_ERR) {
                freeClient(slave);
                continue;
            }
        }
    }
    if (startbgsave) {
        if (rdbSaveBackground(server.dbfilename) != REDIS_OK) {
            listIter li;

            listRewind(server.slaves,&li);
            redisLog(REDIS_WARNING,"SYNC failed. BGSAVE failed");
            while((ln = listNext(&li))) {
                redisClient *slave = ln->value;

                if (slave->replstate == REDIS_REPL_WAIT_BGSAVE_START)
                    freeClient(slave);
            }
        }
    }
}

static int syncWithMaster(void) {
    char buf[1024], tmpfile[256], authcmd[1024];
    long dumpsize;
    int fd = anetTcpConnect(NULL,server.masterhost,server.masterport);
    int dfd, maxtries = 5;

    if (fd == -1) {
        redisLog(REDIS_WARNING,"Unable to connect to MASTER: %s",
            strerror(errno));
        return REDIS_ERR;
    }

    /* AUTH with the master if required. */
    if(server.masterauth) {
    	snprintf(authcmd, 1024, "AUTH %s\r\n", server.masterauth);
    	if (syncWrite(fd, authcmd, strlen(server.masterauth)+7, 5) == -1) {
            close(fd);
            redisLog(REDIS_WARNING,"Unable to AUTH to MASTER: %s",
                strerror(errno));
            return REDIS_ERR;
    	}
        /* Read the AUTH result.  */
        if (syncReadLine(fd,buf,1024,3600) == -1) {
            close(fd);
            redisLog(REDIS_WARNING,"I/O error reading auth result from MASTER: %s",
                strerror(errno));
            return REDIS_ERR;
        }
        if (buf[0] != '+') {
            close(fd);
            redisLog(REDIS_WARNING,"Cannot AUTH to MASTER, is the masterauth password correct?");
            return REDIS_ERR;
        }
    }

    /* Issue the SYNC command */
    if (syncWrite(fd,"SYNC \r\n",7,5) == -1) {
        close(fd);
        redisLog(REDIS_WARNING,"I/O error writing to MASTER: %s",
            strerror(errno));
        return REDIS_ERR;
    }
    /* Read the bulk write count */
    if (syncReadLine(fd,buf,1024,3600) == -1) {
        close(fd);
        redisLog(REDIS_WARNING,"I/O error reading bulk count from MASTER: %s",
            strerror(errno));
        return REDIS_ERR;
    }
    if (buf[0] != '$') {
        close(fd);
        redisLog(REDIS_WARNING,"Bad protocol from MASTER, the first byte is not '$', are you sure the host and port are right?");
        return REDIS_ERR;
    }
    dumpsize = strtol(buf+1,NULL,10);
    redisLog(REDIS_NOTICE,"Receiving %ld bytes data dump from MASTER",dumpsize);
    /* Read the bulk write data on a temp file */
    while(maxtries--) {
        snprintf(tmpfile,256,
            "temp-%d.%ld.rdb",(int)time(NULL),(long int)getpid());
        dfd = open(tmpfile,O_CREAT|O_WRONLY|O_EXCL,0644);
        if (dfd != -1) break;
        sleep(1);
    }
    if (dfd == -1) {
        close(fd);
        redisLog(REDIS_WARNING,"Opening the temp file needed for MASTER <-> SLAVE synchronization: %s",strerror(errno));
        return REDIS_ERR;
    }
    while(dumpsize) {
        int nread, nwritten;

        nread = read(fd,buf,(dumpsize < 1024)?dumpsize:1024);
        if (nread == -1) {
            redisLog(REDIS_WARNING,"I/O error trying to sync with MASTER: %s",
                strerror(errno));
            close(fd);
            close(dfd);
            return REDIS_ERR;
        }
        nwritten = write(dfd,buf,nread);
        if (nwritten == -1) {
            redisLog(REDIS_WARNING,"Write error writing to the DB dump file needed for MASTER <-> SLAVE synchrnonization: %s", strerror(errno));
            close(fd);
            close(dfd);
            return REDIS_ERR;
        }
        dumpsize -= nread;
    }
    close(dfd);
    if (rename(tmpfile,server.dbfilename) == -1) {
        redisLog(REDIS_WARNING,"Failed trying to rename the temp DB into dump.rdb in MASTER <-> SLAVE synchronization: %s", strerror(errno));
        unlink(tmpfile);
        close(fd);
        return REDIS_ERR;
    }
    emptyDb();
    if (rdbLoad(server.dbfilename) != REDIS_OK) {
        redisLog(REDIS_WARNING,"Failed trying to load the MASTER synchronization DB from disk");
        close(fd);
        return REDIS_ERR;
    }
    server.master = createClient(fd);
    server.master->flags |= REDIS_MASTER;
    server.master->authenticated = 1;
    server.replstate = REDIS_REPL_CONNECTED;
    return REDIS_OK;
}

static void slaveofCommand(redisClient *c) {
    if (!strcasecmp(c->argv[1]->ptr,"no") &&
        !strcasecmp(c->argv[2]->ptr,"one")) {
        if (server.masterhost) {
            sdsfree(server.masterhost);
            server.masterhost = NULL;
            if (server.master) freeClient(server.master);
            server.replstate = REDIS_REPL_NONE;
            redisLog(REDIS_NOTICE,"MASTER MODE enabled (user request)");
        }
    } else {
        sdsfree(server.masterhost);
        server.masterhost = sdsdup(c->argv[1]->ptr);
        server.masterport = atoi(c->argv[2]->ptr);
        if (server.master) freeClient(server.master);
        server.replstate = REDIS_REPL_CONNECT;
        redisLog(REDIS_NOTICE,"SLAVE OF %s:%d enabled (user request)",
            server.masterhost, server.masterport);
    }
    addReply(c,shared.ok);
}

/* ============================ Maxmemory directive  ======================== */

/* Try to free one object form the pre-allocated objects free list.
 * This is useful under low mem conditions as by default we take 1 million
 * free objects allocated. On success REDIS_OK is returned, otherwise
 * REDIS_ERR. */
static int tryFreeOneObjectFromFreelist(void) {
    robj *o;

    if (server.vm_enabled) pthread_mutex_lock(&server.obj_freelist_mutex);
    if (listLength(server.objfreelist)) {
        listNode *head = listFirst(server.objfreelist);
        o = listNodeValue(head);
        listDelNode(server.objfreelist,head);
        if (server.vm_enabled) pthread_mutex_unlock(&server.obj_freelist_mutex);
        zfree(o);
        return REDIS_OK;
    } else {
        if (server.vm_enabled) pthread_mutex_unlock(&server.obj_freelist_mutex);
        return REDIS_ERR;
    }
}

/* This function gets called when 'maxmemory' is set on the config file to limit
 * the max memory used by the server, and we are out of memory.
 * This function will try to, in order:
 *
 * - Free objects from the free list
 * - Try to remove keys with an EXPIRE set
 *
 * It is not possible to free enough memory to reach used-memory < maxmemory
 * the server will start refusing commands that will enlarge even more the
 * memory usage.
 */
static void freeMemoryIfNeeded(void) {
    while (server.maxmemory && zmalloc_used_memory() > server.maxmemory) {
        int j, k, freed = 0;

        if (tryFreeOneObjectFromFreelist() == REDIS_OK) continue;
        for (j = 0; j < server.dbnum; j++) {
            int minttl = -1;
            robj *minkey = NULL;
            struct dictEntry *de;

            if (dictSize(server.db[j].expires)) {
                freed = 1;
                /* From a sample of three keys drop the one nearest to
                 * the natural expire */
                for (k = 0; k < 3; k++) {
                    time_t t;

                    de = dictGetRandomKey(server.db[j].expires);
                    t = (time_t) dictGetEntryVal(de);
                    if (minttl == -1 || t < minttl) {
                        minkey = dictGetEntryKey(de);
                        minttl = t;
                    }
                }
                dbDelete(server.db+j,minkey);
            }
        }
        if (!freed) return; /* nothing to free... */
    }
}

/* ============================== Append Only file ========================== */

/* Called when the user switches from "appendonly yes" to "appendonly no"
 * at runtime using the CONFIG command. */
static void stopAppendOnly(void) {
    flushAppendOnlyFile();
    aof_fsync(server.appendfd);
    close(server.appendfd);

    server.appendfd = -1;
    server.appendseldb = -1;
    server.appendonly = 0;
    /* rewrite operation in progress? kill it, wait child exit */
    if (server.bgsavechildpid != -1) {
        int statloc;

        if (kill(server.bgsavechildpid,SIGKILL) != -1)
            wait3(&statloc,0,NULL);
        /* reset the buffer accumulating changes while the child saves */
        sdsfree(server.bgrewritebuf);
        server.bgrewritebuf = sdsempty();
        server.bgsavechildpid = -1;
    }
}

/* Called when the user switches from "appendonly no" to "appendonly yes"
 * at runtime using the CONFIG command. */
static int startAppendOnly(void) {
    server.appendonly = 1;
    server.lastfsync = time(NULL);
    server.appendfd = open(server.appendfilename,O_WRONLY|O_APPEND|O_CREAT,0644);
    if (server.appendfd == -1) {
        redisLog(REDIS_WARNING,"Used tried to switch on AOF via CONFIG, but I can't open the AOF file: %s",strerror(errno));
        return REDIS_ERR;
    }
    if (rewriteAppendOnlyFileBackground() == REDIS_ERR) {
        server.appendonly = 0;
        close(server.appendfd);
        redisLog(REDIS_WARNING,"Used tried to switch on AOF via CONFIG, I can't trigger a background AOF rewrite operation. Check the above logs for more info about the error.",strerror(errno));
        return REDIS_ERR;
    }
    return REDIS_OK;
}

/* Write the append only file buffer on disk.
 *
 * Since we are required to write the AOF before replying to the client,
 * and the only way the client socket can get a write is entering when the
 * the event loop, we accumulate all the AOF writes in a memory
 * buffer and write it on disk using this function just before entering
 * the event loop again. */
static void flushAppendOnlyFile(void) {
    time_t now;
    ssize_t nwritten;

    if (sdslen(server.aofbuf) == 0) return;

    /* We want to perform a single write. This should be guaranteed atomic
     * at least if the filesystem we are writing is a real physical one.
     * While this will save us against the server being killed I don't think
     * there is much to do about the whole server stopping for power problems
     * or alike */
     nwritten = write(server.appendfd,server.aofbuf,sdslen(server.aofbuf));
     if (nwritten != (signed)sdslen(server.aofbuf)) {
        /* Ooops, we are in troubles. The best thing to do for now is
         * aborting instead of giving the illusion that everything is
         * working as expected. */
         if (nwritten == -1) {
            redisLog(REDIS_WARNING,"Exiting on error writing to the append-only file: %s",strerror(errno));
         } else {
            redisLog(REDIS_WARNING,"Exiting on short write while writing to the append-only file: %s",strerror(errno));
         }
         exit(1);
    }
    sdsfree(server.aofbuf);
    server.aofbuf = sdsempty();

    /* Don't Fsync if no-appendfsync-on-rewrite is set to yes and we have
     * childs performing heavy I/O on disk. */
    if (server.no_appendfsync_on_rewrite &&
        (server.bgrewritechildpid != -1 || server.bgsavechildpid != -1))
            return;
    /* Fsync if needed */
    now = time(NULL);
    if (server.appendfsync == APPENDFSYNC_ALWAYS ||
        (server.appendfsync == APPENDFSYNC_EVERYSEC &&
         now-server.lastfsync > 1))
    {
        /* aof_fsync is defined as fdatasync() for Linux in order to avoid
         * flushing metadata. */
        aof_fsync(server.appendfd); /* Let's try to get this data on the disk */
        server.lastfsync = now;
    }
}

static sds catAppendOnlyGenericCommand(sds buf, int argc, robj **argv) {
    int j;
    buf = sdscatprintf(buf,"*%d\r\n",argc);
    for (j = 0; j < argc; j++) {
        robj *o = getDecodedObject(argv[j]);
        buf = sdscatprintf(buf,"$%lu\r\n",(unsigned long)sdslen(o->ptr));
        buf = sdscatlen(buf,o->ptr,sdslen(o->ptr));
        buf = sdscatlen(buf,"\r\n",2);
        decrRefCount(o);
    }
    return buf;
}

static sds catAppendOnlyExpireAtCommand(sds buf, robj *key, robj *seconds) {
    int argc = 3;
    long when;
    robj *argv[3];

    /* Make sure we can use strtol */
    seconds = getDecodedObject(seconds);
    when = time(NULL)+strtol(seconds->ptr,NULL,10);
    decrRefCount(seconds);

    argv[0] = createStringObject("EXPIREAT",8);
    argv[1] = key;
    argv[2] = createObject(REDIS_STRING,
        sdscatprintf(sdsempty(),"%ld",when));
    buf = catAppendOnlyGenericCommand(buf, argc, argv);
    decrRefCount(argv[0]);
    decrRefCount(argv[2]);
    return buf;
}

static void feedAppendOnlyFile(struct redisCommand *cmd, int dictid, robj **argv, int argc) {
    sds buf = sdsempty();
    robj *tmpargv[3];

    /* The DB this command was targetting is not the same as the last command
     * we appendend. To issue a SELECT command is needed. */
    if (dictid != server.appendseldb) {
        char seldb[64];

        snprintf(seldb,sizeof(seldb),"%d",dictid);
        buf = sdscatprintf(buf,"*2\r\n$6\r\nSELECT\r\n$%lu\r\n%s\r\n",
            (unsigned long)strlen(seldb),seldb);
        server.appendseldb = dictid;
    }

    if (cmd->proc == expireCommand) {
        /* Translate EXPIRE into EXPIREAT */
        buf = catAppendOnlyExpireAtCommand(buf,argv[1],argv[2]);
    } else if (cmd->proc == setexCommand) {
        /* Translate SETEX to SET and EXPIREAT */
        tmpargv[0] = createStringObject("SET",3);
        tmpargv[1] = argv[1];
        tmpargv[2] = argv[3];
        buf = catAppendOnlyGenericCommand(buf,3,tmpargv);
        decrRefCount(tmpargv[0]);
        buf = catAppendOnlyExpireAtCommand(buf,argv[1],argv[2]);
    } else {
        buf = catAppendOnlyGenericCommand(buf,argc,argv);
    }

    /* Append to the AOF buffer. This will be flushed on disk just before
     * of re-entering the event loop, so before the client will get a
     * positive reply about the operation performed. */
    server.aofbuf = sdscatlen(server.aofbuf,buf,sdslen(buf));

    /* If a background append only file rewriting is in progress we want to
     * accumulate the differences between the child DB and the current one
     * in a buffer, so that when the child process will do its work we
     * can append the differences to the new append only file. */
    if (server.bgrewritechildpid != -1)
        server.bgrewritebuf = sdscatlen(server.bgrewritebuf,buf,sdslen(buf));

    sdsfree(buf);
}

/* In Redis commands are always executed in the context of a client, so in
 * order to load the append only file we need to create a fake client. */
static struct redisClient *createFakeClient(void) {
    struct redisClient *c = zmalloc(sizeof(*c));

    selectDb(c,0);
    c->fd = -1;
    c->querybuf = sdsempty();
    c->argc = 0;
    c->argv = NULL;
    c->flags = 0;
    /* We set the fake client as a slave waiting for the synchronization
     * so that Redis will not try to send replies to this client. */
    c->replstate = REDIS_REPL_WAIT_BGSAVE_START;
    c->reply = listCreate();
    listSetFreeMethod(c->reply,decrRefCount);
    listSetDupMethod(c->reply,dupClientReplyValue);
    initClientMultiState(c);
    return c;
}

static void freeFakeClient(struct redisClient *c) {
    sdsfree(c->querybuf);
    listRelease(c->reply);
    freeClientMultiState(c);
    zfree(c);
}

/* Replay the append log file. On error REDIS_OK is returned. On non fatal
 * error (the append only file is zero-length) REDIS_ERR is returned. On
 * fatal error an error message is logged and the program exists. */
int loadAppendOnlyFile(char *filename) {
    struct redisClient *fakeClient;
    FILE *fp = fopen(filename,"r");
    struct redis_stat sb;
    int appendonly = server.appendonly;

    if (redis_fstat(fileno(fp),&sb) != -1 && sb.st_size == 0)
        return REDIS_ERR;

    if (fp == NULL) {
        redisLog(REDIS_WARNING,"Fatal error: can't open the append log file for reading: %s",strerror(errno));
        exit(1);
    }

    /* Temporarily disable AOF, to prevent EXEC from feeding a MULTI
     * to the same file we're about to read. */
    server.appendonly = 0;

    fakeClient = createFakeClient();
    while(1) {
        int argc, j;
        unsigned long len;
        robj **argv;
        char buf[128];
        sds argsds;
        struct redisCommand *cmd;
        int force_swapout;

        if (fgets(buf,sizeof(buf),fp) == NULL) {
            if (feof(fp))
                break;
            else
                goto readerr;
        }
        if (buf[0] != '*') goto fmterr;
        argc = atoi(buf+1);
        argv = zmalloc(sizeof(robj*)*argc);
        for (j = 0; j < argc; j++) {
            if (fgets(buf,sizeof(buf),fp) == NULL) goto readerr;
            if (buf[0] != '$') goto fmterr;
            len = strtol(buf+1,NULL,10);
            argsds = sdsnewlen(NULL,len);
            if (len && fread(argsds,len,1,fp) == 0) goto fmterr;
            argv[j] = createObject(REDIS_STRING,argsds);
            if (fread(buf,2,1,fp) == 0) goto fmterr; /* discard CRLF */
        }

        /* Command lookup */
        cmd = lookupCommand(argv[0]->ptr);
        if (!cmd) {
            redisLog(REDIS_WARNING,"Unknown command '%s' reading the append only file", argv[0]->ptr);
            exit(1);
        }
        /* Try object encoding */
        if (cmd->flags & REDIS_CMD_BULK)
            argv[argc-1] = tryObjectEncoding(argv[argc-1]);
        /* Run the command in the context of a fake client */
        fakeClient->argc = argc;
        fakeClient->argv = argv;
        cmd->proc(fakeClient);
        /* Discard the reply objects list from the fake client */
        while(listLength(fakeClient->reply))
            listDelNode(fakeClient->reply,listFirst(fakeClient->reply));
        /* Clean up, ready for the next command */
        for (j = 0; j < argc; j++) decrRefCount(argv[j]);
        zfree(argv);
        /* Handle swapping while loading big datasets when VM is on */
        force_swapout = 0;
        if ((zmalloc_used_memory() - server.vm_max_memory) > 1024*1024*32)
            force_swapout = 1;

        if (server.vm_enabled && force_swapout) {
            while (zmalloc_used_memory() > server.vm_max_memory) {
                if (vmSwapOneObjectBlocking() == REDIS_ERR) break;
            }
        }
    }

    /* This point can only be reached when EOF is reached without errors.
     * If the client is in the middle of a MULTI/EXEC, log error and quit. */
    if (fakeClient->flags & REDIS_MULTI) goto readerr;

    fclose(fp);
    freeFakeClient(fakeClient);
    server.appendonly = appendonly;
    return REDIS_OK;

readerr:
    if (feof(fp)) {
        redisLog(REDIS_WARNING,"Unexpected end of file reading the append only file");
    } else {
        redisLog(REDIS_WARNING,"Unrecoverable error reading the append only file: %s", strerror(errno));
    }
    exit(1);
fmterr:
    redisLog(REDIS_WARNING,"Bad file format reading the append only file");
    exit(1);
}

/* Write binary-safe string into a file in the bulkformat
 * $<count>\r\n<payload>\r\n */
static int fwriteBulkString(FILE *fp, char *s, unsigned long len) {
    char cbuf[128];
    int clen;
    cbuf[0] = '$';
    clen = 1+ll2string(cbuf+1,sizeof(cbuf)-1,len);
    cbuf[clen++] = '\r';
    cbuf[clen++] = '\n';
    if (fwrite(cbuf,clen,1,fp) == 0) return 0;
    if (len > 0 && fwrite(s,len,1,fp) == 0) return 0;
    if (fwrite("\r\n",2,1,fp) == 0) return 0;
    return 1;
}

/* Write a double value in bulk format $<count>\r\n<payload>\r\n */
static int fwriteBulkDouble(FILE *fp, double d) {
    char buf[128], dbuf[128];

    snprintf(dbuf,sizeof(dbuf),"%.17g\r\n",d);
    snprintf(buf,sizeof(buf),"$%lu\r\n",(unsigned long)strlen(dbuf)-2);
    if (fwrite(buf,strlen(buf),1,fp) == 0) return 0;
    if (fwrite(dbuf,strlen(dbuf),1,fp) == 0) return 0;
    return 1;
}

/* Write a long value in bulk format $<count>\r\n<payload>\r\n */
static int fwriteBulkLongLong(FILE *fp, long long l) {
    char bbuf[128], lbuf[128];
    unsigned int blen, llen;
    llen = ll2string(lbuf,32,l);
    blen = snprintf(bbuf,sizeof(bbuf),"$%u\r\n%s\r\n",llen,lbuf);
    if (fwrite(bbuf,blen,1,fp) == 0) return 0;
    return 1;
}

/* Delegate writing an object to writing a bulk string or bulk long long. */
static int fwriteBulkObject(FILE *fp, robj *obj) {
    /* Avoid using getDecodedObject to help copy-on-write (we are often
     * in a child process when this function is called). */
    if (obj->encoding == REDIS_ENCODING_INT) {
        return fwriteBulkLongLong(fp,(long)obj->ptr);
    } else if (obj->encoding == REDIS_ENCODING_RAW) {
        return fwriteBulkString(fp,obj->ptr,sdslen(obj->ptr));
    } else {
        redisPanic("Unknown string encoding");
    }
}

/* Write a sequence of commands able to fully rebuild the dataset into
 * "filename". Used both by REWRITEAOF and BGREWRITEAOF. */
static int rewriteAppendOnlyFile(char *filename) {
    dictIterator *di = NULL;
    dictEntry *de;
    FILE *fp;
    char tmpfile[256];
    int j;
    time_t now = time(NULL);

    /* Note that we have to use a different temp name here compared to the
     * one used by rewriteAppendOnlyFileBackground() function. */
    snprintf(tmpfile,256,"temp-rewriteaof-%d.aof", (int) getpid());
    fp = fopen(tmpfile,"w");
    if (!fp) {
        redisLog(REDIS_WARNING, "Failed rewriting the append only file: %s", strerror(errno));
        return REDIS_ERR;
    }
    for (j = 0; j < server.dbnum; j++) {
        char selectcmd[] = "*2\r\n$6\r\nSELECT\r\n";
        redisDb *db = server.db+j;
        dict *d = db->dict;
        if (dictSize(d) == 0) continue;
        di = dictGetIterator(d);
        if (!di) {
            fclose(fp);
            return REDIS_ERR;
        }

        /* SELECT the new DB */
        if (fwrite(selectcmd,sizeof(selectcmd)-1,1,fp) == 0) goto werr;
        if (fwriteBulkLongLong(fp,j) == 0) goto werr;

        /* Iterate this DB writing every entry */
        while((de = dictNext(di)) != NULL) {
            sds keystr = dictGetEntryKey(de);
            robj key, *o;
            time_t expiretime;
            int swapped;

            keystr = dictGetEntryKey(de);
            o = dictGetEntryVal(de);
            initStaticStringObject(key,keystr);
            /* If the value for this key is swapped, load a preview in memory.
             * We use a "swapped" flag to remember if we need to free the
             * value object instead to just increment the ref count anyway
             * in order to avoid copy-on-write of pages if we are forked() */
            if (!server.vm_enabled || o->storage == REDIS_VM_MEMORY ||
                o->storage == REDIS_VM_SWAPPING) {
                swapped = 0;
            } else {
                o = vmPreviewObject(o);
                swapped = 1;
            }
            expiretime = getExpire(db,&key);

            /* Save the key and associated value */
            if (o->type == REDIS_STRING) {
                /* Emit a SET command */
                char cmd[]="*3\r\n$3\r\nSET\r\n";
                if (fwrite(cmd,sizeof(cmd)-1,1,fp) == 0) goto werr;
                /* Key and value */
                if (fwriteBulkObject(fp,&key) == 0) goto werr;
                if (fwriteBulkObject(fp,o) == 0) goto werr;
            } else if (o->type == REDIS_LIST) {
                /* Emit the RPUSHes needed to rebuild the list */
                char cmd[]="*3\r\n$5\r\nRPUSH\r\n";
                if (o->encoding == REDIS_ENCODING_ZIPLIST) {
                    unsigned char *zl = o->ptr;
                    unsigned char *p = ziplistIndex(zl,0);
                    unsigned char *vstr;
                    unsigned int vlen;
                    long long vlong;

                    while(ziplistGet(p,&vstr,&vlen,&vlong)) {
                        if (fwrite(cmd,sizeof(cmd)-1,1,fp) == 0) goto werr;
                        if (fwriteBulkObject(fp,key) == 0) goto werr;
                        if (vstr) {
                            if (fwriteBulkString(fp,(char*)vstr,vlen) == 0)
                                goto werr;
                        } else {
                            if (fwriteBulkLongLong(fp,vlong) == 0)
                                goto werr;
                        }
                        p = ziplistNext(zl,p);
                    }
                } else if (o->encoding == REDIS_ENCODING_LIST) {
                    list *list = o->ptr;
                    listNode *ln;
                    listIter li;

                    listRewind(list,&li);
                    while((ln = listNext(&li))) {
                        robj *eleobj = listNodeValue(ln);

<<<<<<< HEAD
                        if (fwrite(cmd,sizeof(cmd)-1,1,fp) == 0) goto werr;
                        if (fwriteBulkObject(fp,key) == 0) goto werr;
                        if (fwriteBulkObject(fp,eleobj) == 0) goto werr;
                    }
                } else {
                    redisPanic("Unknown list encoding");
=======
                    if (fwrite(cmd,sizeof(cmd)-1,1,fp) == 0) goto werr;
                    if (fwriteBulkObject(fp,&key) == 0) goto werr;
                    if (fwriteBulkObject(fp,eleobj) == 0) goto werr;
>>>>>>> 22194a7f
                }
            } else if (o->type == REDIS_SET) {
                /* Emit the SADDs needed to rebuild the set */
                dict *set = o->ptr;
                dictIterator *di = dictGetIterator(set);
                dictEntry *de;

                while((de = dictNext(di)) != NULL) {
                    char cmd[]="*3\r\n$4\r\nSADD\r\n";
                    robj *eleobj = dictGetEntryKey(de);

                    if (fwrite(cmd,sizeof(cmd)-1,1,fp) == 0) goto werr;
                    if (fwriteBulkObject(fp,&key) == 0) goto werr;
                    if (fwriteBulkObject(fp,eleobj) == 0) goto werr;
                }
                dictReleaseIterator(di);
            } else if (o->type == REDIS_ZSET) {
                /* Emit the ZADDs needed to rebuild the sorted set */
                zset *zs = o->ptr;
                dictIterator *di = dictGetIterator(zs->dict);
                dictEntry *de;

                while((de = dictNext(di)) != NULL) {
                    char cmd[]="*4\r\n$4\r\nZADD\r\n";
                    robj *eleobj = dictGetEntryKey(de);
                    double *score = dictGetEntryVal(de);

                    if (fwrite(cmd,sizeof(cmd)-1,1,fp) == 0) goto werr;
                    if (fwriteBulkObject(fp,&key) == 0) goto werr;
                    if (fwriteBulkDouble(fp,*score) == 0) goto werr;
                    if (fwriteBulkObject(fp,eleobj) == 0) goto werr;
                }
                dictReleaseIterator(di);
            } else if (o->type == REDIS_HASH) {
                char cmd[]="*4\r\n$4\r\nHSET\r\n";

                /* Emit the HSETs needed to rebuild the hash */
                if (o->encoding == REDIS_ENCODING_ZIPMAP) {
                    unsigned char *p = zipmapRewind(o->ptr);
                    unsigned char *field, *val;
                    unsigned int flen, vlen;

                    while((p = zipmapNext(p,&field,&flen,&val,&vlen)) != NULL) {
                        if (fwrite(cmd,sizeof(cmd)-1,1,fp) == 0) goto werr;
                        if (fwriteBulkObject(fp,&key) == 0) goto werr;
                        if (fwriteBulkString(fp,(char*)field,flen) == -1)
                            return -1;
                        if (fwriteBulkString(fp,(char*)val,vlen) == -1)
                            return -1;
                    }
                } else {
                    dictIterator *di = dictGetIterator(o->ptr);
                    dictEntry *de;

                    while((de = dictNext(di)) != NULL) {
                        robj *field = dictGetEntryKey(de);
                        robj *val = dictGetEntryVal(de);

                        if (fwrite(cmd,sizeof(cmd)-1,1,fp) == 0) goto werr;
                        if (fwriteBulkObject(fp,&key) == 0) goto werr;
                        if (fwriteBulkObject(fp,field) == -1) return -1;
                        if (fwriteBulkObject(fp,val) == -1) return -1;
                    }
                    dictReleaseIterator(di);
                }
            } else {
                redisPanic("Unknown object type");
            }
            /* Save the expire time */
            if (expiretime != -1) {
                char cmd[]="*3\r\n$8\r\nEXPIREAT\r\n";
                /* If this key is already expired skip it */
                if (expiretime < now) continue;
                if (fwrite(cmd,sizeof(cmd)-1,1,fp) == 0) goto werr;
<<<<<<< HEAD
                if (fwriteBulkObject(fp,key) == 0) goto werr;
                if (fwriteBulkLongLong(fp,expiretime) == 0) goto werr;
=======
                if (fwriteBulkObject(fp,&key) == 0) goto werr;
                if (fwriteBulkLong(fp,expiretime) == 0) goto werr;
>>>>>>> 22194a7f
            }
            if (swapped) decrRefCount(o);
        }
        dictReleaseIterator(di);
    }

    /* Make sure data will not remain on the OS's output buffers */
    fflush(fp);
    aof_fsync(fileno(fp));
    fclose(fp);

    /* Use RENAME to make sure the DB file is changed atomically only
     * if the generate DB file is ok. */
    if (rename(tmpfile,filename) == -1) {
        redisLog(REDIS_WARNING,"Error moving temp append only file on the final destination: %s", strerror(errno));
        unlink(tmpfile);
        return REDIS_ERR;
    }
    redisLog(REDIS_NOTICE,"SYNC append only file rewrite performed");
    return REDIS_OK;

werr:
    fclose(fp);
    unlink(tmpfile);
    redisLog(REDIS_WARNING,"Write error writing append only file on disk: %s", strerror(errno));
    if (di) dictReleaseIterator(di);
    return REDIS_ERR;
}

/* This is how rewriting of the append only file in background works:
 *
 * 1) The user calls BGREWRITEAOF
 * 2) Redis calls this function, that forks():
 *    2a) the child rewrite the append only file in a temp file.
 *    2b) the parent accumulates differences in server.bgrewritebuf.
 * 3) When the child finished '2a' exists.
 * 4) The parent will trap the exit code, if it's OK, will append the
 *    data accumulated into server.bgrewritebuf into the temp file, and
 *    finally will rename(2) the temp file in the actual file name.
 *    The the new file is reopened as the new append only file. Profit!
 */
static int rewriteAppendOnlyFileBackground(void) {
    pid_t childpid;

    if (server.bgrewritechildpid != -1) return REDIS_ERR;
    if (server.vm_enabled) waitEmptyIOJobsQueue();
    if ((childpid = fork()) == 0) {
        /* Child */
        char tmpfile[256];

        if (server.vm_enabled) vmReopenSwapFile();
        close(server.fd);
        snprintf(tmpfile,256,"temp-rewriteaof-bg-%d.aof", (int) getpid());
        if (rewriteAppendOnlyFile(tmpfile) == REDIS_OK) {
            _exit(0);
        } else {
            _exit(1);
        }
    } else {
        /* Parent */
        if (childpid == -1) {
            redisLog(REDIS_WARNING,
                "Can't rewrite append only file in background: fork: %s",
                strerror(errno));
            return REDIS_ERR;
        }
        redisLog(REDIS_NOTICE,
            "Background append only file rewriting started by pid %d",childpid);
        server.bgrewritechildpid = childpid;
        updateDictResizePolicy();
        /* We set appendseldb to -1 in order to force the next call to the
         * feedAppendOnlyFile() to issue a SELECT command, so the differences
         * accumulated by the parent into server.bgrewritebuf will start
         * with a SELECT statement and it will be safe to merge. */
        server.appendseldb = -1;
        return REDIS_OK;
    }
    return REDIS_OK; /* unreached */
}

static void bgrewriteaofCommand(redisClient *c) {
    if (server.bgrewritechildpid != -1) {
        addReplySds(c,sdsnew("-ERR background append only file rewriting already in progress\r\n"));
        return;
    }
    if (rewriteAppendOnlyFileBackground() == REDIS_OK) {
        char *status = "+Background append only file rewriting started\r\n";
        addReplySds(c,sdsnew(status));
    } else {
        addReply(c,shared.err);
    }
}

static void aofRemoveTempFile(pid_t childpid) {
    char tmpfile[256];

    snprintf(tmpfile,256,"temp-rewriteaof-bg-%d.aof", (int) childpid);
    unlink(tmpfile);
}

/* Virtual Memory is composed mainly of two subsystems:
 * - Blocking Virutal Memory
 * - Threaded Virtual Memory I/O
 * The two parts are not fully decoupled, but functions are split among two
 * different sections of the source code (delimited by comments) in order to
 * make more clear what functionality is about the blocking VM and what about
 * the threaded (not blocking) VM.
 *
 * Redis VM design:
 *
 * Redis VM is a blocking VM (one that blocks reading swapped values from
 * disk into memory when a value swapped out is needed in memory) that is made
 * unblocking by trying to examine the command argument vector in order to
 * load in background values that will likely be needed in order to exec
 * the command. The command is executed only once all the relevant keys
 * are loaded into memory.
 *
 * This basically is almost as simple of a blocking VM, but almost as parallel
 * as a fully non-blocking VM.
 */

/* =================== Virtual Memory - Blocking Side  ====================== */

/* Create a VM pointer object. This kind of objects are used in place of
 * values in the key -> value hash table, for swapped out objects. */
static vmpointer *createVmPointer(int vtype) {
    vmpointer *vp = zmalloc(sizeof(vmpointer));

    vp->type = REDIS_VMPOINTER;
    vp->storage = REDIS_VM_SWAPPED;
    vp->vtype = vtype;
    return vp;
}

static void vmInit(void) {
    off_t totsize;
    int pipefds[2];
    size_t stacksize;
    struct flock fl;

    if (server.vm_max_threads != 0)
        zmalloc_enable_thread_safeness(); /* we need thread safe zmalloc() */

    redisLog(REDIS_NOTICE,"Using '%s' as swap file",server.vm_swap_file);
    /* Try to open the old swap file, otherwise create it */
    if ((server.vm_fp = fopen(server.vm_swap_file,"r+b")) == NULL) {
        server.vm_fp = fopen(server.vm_swap_file,"w+b");
    }
    if (server.vm_fp == NULL) {
        redisLog(REDIS_WARNING,
            "Can't open the swap file: %s. Exiting.",
            strerror(errno));
        exit(1);
    }
    server.vm_fd = fileno(server.vm_fp);
    /* Lock the swap file for writing, this is useful in order to avoid
     * another instance to use the same swap file for a config error. */
    fl.l_type = F_WRLCK;
    fl.l_whence = SEEK_SET;
    fl.l_start = fl.l_len = 0;
    if (fcntl(server.vm_fd,F_SETLK,&fl) == -1) {
        redisLog(REDIS_WARNING,
            "Can't lock the swap file at '%s': %s. Make sure it is not used by another Redis instance.", server.vm_swap_file, strerror(errno));
        exit(1);
    }
    /* Initialize */
    server.vm_next_page = 0;
    server.vm_near_pages = 0;
    server.vm_stats_used_pages = 0;
    server.vm_stats_swapped_objects = 0;
    server.vm_stats_swapouts = 0;
    server.vm_stats_swapins = 0;
    totsize = server.vm_pages*server.vm_page_size;
    redisLog(REDIS_NOTICE,"Allocating %lld bytes of swap file",totsize);
    if (ftruncate(server.vm_fd,totsize) == -1) {
        redisLog(REDIS_WARNING,"Can't ftruncate swap file: %s. Exiting.",
            strerror(errno));
        exit(1);
    } else {
        redisLog(REDIS_NOTICE,"Swap file allocated with success");
    }
    server.vm_bitmap = zmalloc((server.vm_pages+7)/8);
    redisLog(REDIS_VERBOSE,"Allocated %lld bytes page table for %lld pages",
        (long long) (server.vm_pages+7)/8, server.vm_pages);
    memset(server.vm_bitmap,0,(server.vm_pages+7)/8);

    /* Initialize threaded I/O (used by Virtual Memory) */
    server.io_newjobs = listCreate();
    server.io_processing = listCreate();
    server.io_processed = listCreate();
    server.io_ready_clients = listCreate();
    pthread_mutex_init(&server.io_mutex,NULL);
    pthread_mutex_init(&server.obj_freelist_mutex,NULL);
    pthread_mutex_init(&server.io_swapfile_mutex,NULL);
    server.io_active_threads = 0;
    if (pipe(pipefds) == -1) {
        redisLog(REDIS_WARNING,"Unable to intialized VM: pipe(2): %s. Exiting."
            ,strerror(errno));
        exit(1);
    }
    server.io_ready_pipe_read = pipefds[0];
    server.io_ready_pipe_write = pipefds[1];
    redisAssert(anetNonBlock(NULL,server.io_ready_pipe_read) != ANET_ERR);
    /* LZF requires a lot of stack */
    pthread_attr_init(&server.io_threads_attr);
    pthread_attr_getstacksize(&server.io_threads_attr, &stacksize);
    while (stacksize < REDIS_THREAD_STACK_SIZE) stacksize *= 2;
    pthread_attr_setstacksize(&server.io_threads_attr, stacksize);
    /* Listen for events in the threaded I/O pipe */
    if (aeCreateFileEvent(server.el, server.io_ready_pipe_read, AE_READABLE,
        vmThreadedIOCompletedJob, NULL) == AE_ERR)
        oom("creating file event");
}

/* Mark the page as used */
static void vmMarkPageUsed(off_t page) {
    off_t byte = page/8;
    int bit = page&7;
    redisAssert(vmFreePage(page) == 1);
    server.vm_bitmap[byte] |= 1<<bit;
}

/* Mark N contiguous pages as used, with 'page' being the first. */
static void vmMarkPagesUsed(off_t page, off_t count) {
    off_t j;

    for (j = 0; j < count; j++)
        vmMarkPageUsed(page+j);
    server.vm_stats_used_pages += count;
    redisLog(REDIS_DEBUG,"Mark USED pages: %lld pages at %lld\n",
        (long long)count, (long long)page);
}

/* Mark the page as free */
static void vmMarkPageFree(off_t page) {
    off_t byte = page/8;
    int bit = page&7;
    redisAssert(vmFreePage(page) == 0);
    server.vm_bitmap[byte] &= ~(1<<bit);
}

/* Mark N contiguous pages as free, with 'page' being the first. */
static void vmMarkPagesFree(off_t page, off_t count) {
    off_t j;

    for (j = 0; j < count; j++)
        vmMarkPageFree(page+j);
    server.vm_stats_used_pages -= count;
    redisLog(REDIS_DEBUG,"Mark FREE pages: %lld pages at %lld\n",
        (long long)count, (long long)page);
}

/* Test if the page is free */
static int vmFreePage(off_t page) {
    off_t byte = page/8;
    int bit = page&7;
    return (server.vm_bitmap[byte] & (1<<bit)) == 0;
}

/* Find N contiguous free pages storing the first page of the cluster in *first.
 * Returns REDIS_OK if it was able to find N contiguous pages, otherwise
 * REDIS_ERR is returned.
 *
 * This function uses a simple algorithm: we try to allocate
 * REDIS_VM_MAX_NEAR_PAGES sequentially, when we reach this limit we start
 * again from the start of the swap file searching for free spaces.
 *
 * If it looks pretty clear that there are no free pages near our offset
 * we try to find less populated places doing a forward jump of
 * REDIS_VM_MAX_RANDOM_JUMP, then we start scanning again a few pages
 * without hurry, and then we jump again and so forth...
 *
 * This function can be improved using a free list to avoid to guess
 * too much, since we could collect data about freed pages.
 *
 * note: I implemented this function just after watching an episode of
 * Battlestar Galactica, where the hybrid was continuing to say "JUMP!"
 */
static int vmFindContiguousPages(off_t *first, off_t n) {
    off_t base, offset = 0, since_jump = 0, numfree = 0;

    if (server.vm_near_pages == REDIS_VM_MAX_NEAR_PAGES) {
        server.vm_near_pages = 0;
        server.vm_next_page = 0;
    }
    server.vm_near_pages++; /* Yet another try for pages near to the old ones */
    base = server.vm_next_page;

    while(offset < server.vm_pages) {
        off_t this = base+offset;

        /* If we overflow, restart from page zero */
        if (this >= server.vm_pages) {
            this -= server.vm_pages;
            if (this == 0) {
                /* Just overflowed, what we found on tail is no longer
                 * interesting, as it's no longer contiguous. */
                numfree = 0;
            }
        }
        if (vmFreePage(this)) {
            /* This is a free page */
            numfree++;
            /* Already got N free pages? Return to the caller, with success */
            if (numfree == n) {
                *first = this-(n-1);
                server.vm_next_page = this+1;
                redisLog(REDIS_DEBUG, "FOUND CONTIGUOUS PAGES: %lld pages at %lld\n", (long long) n, (long long) *first);
                return REDIS_OK;
            }
        } else {
            /* The current one is not a free page */
            numfree = 0;
        }

        /* Fast-forward if the current page is not free and we already
         * searched enough near this place. */
        since_jump++;
        if (!numfree && since_jump >= REDIS_VM_MAX_RANDOM_JUMP/4) {
            offset += random() % REDIS_VM_MAX_RANDOM_JUMP;
            since_jump = 0;
            /* Note that even if we rewind after the jump, we are don't need
             * to make sure numfree is set to zero as we only jump *if* it
             * is set to zero. */
        } else {
            /* Otherwise just check the next page */
            offset++;
        }
    }
    return REDIS_ERR;
}

/* Write the specified object at the specified page of the swap file */
static int vmWriteObjectOnSwap(robj *o, off_t page) {
    if (server.vm_enabled) pthread_mutex_lock(&server.io_swapfile_mutex);
    if (fseeko(server.vm_fp,page*server.vm_page_size,SEEK_SET) == -1) {
        if (server.vm_enabled) pthread_mutex_unlock(&server.io_swapfile_mutex);
        redisLog(REDIS_WARNING,
            "Critical VM problem in vmWriteObjectOnSwap(): can't seek: %s",
            strerror(errno));
        return REDIS_ERR;
    }
    rdbSaveObject(server.vm_fp,o);
    fflush(server.vm_fp);
    if (server.vm_enabled) pthread_mutex_unlock(&server.io_swapfile_mutex);
    return REDIS_OK;
}

/* Transfers the 'val' object to disk. Store all the information
 * a 'vmpointer' object containing all the information needed to load the
 * object back later is returned.
 *
 * If we can't find enough contiguous empty pages to swap the object on disk
 * NULL is returned. */
static vmpointer *vmSwapObjectBlocking(robj *val) {
    off_t pages = rdbSavedObjectPages(val,NULL);
    off_t page;
    vmpointer *vp;

    assert(val->storage == REDIS_VM_MEMORY);
    assert(val->refcount == 1);
    if (vmFindContiguousPages(&page,pages) == REDIS_ERR) return NULL;
    if (vmWriteObjectOnSwap(val,page) == REDIS_ERR) return NULL;

    vp = createVmPointer(val->type);
    vp->page = page;
    vp->usedpages = pages;
    decrRefCount(val); /* Deallocate the object from memory. */
    vmMarkPagesUsed(page,pages);
    redisLog(REDIS_DEBUG,"VM: object %p swapped out at %lld (%lld pages)",
        (void*) val,
        (unsigned long long) page, (unsigned long long) pages);
    server.vm_stats_swapped_objects++;
    server.vm_stats_swapouts++;
    return vp;
}

static robj *vmReadObjectFromSwap(off_t page, int type) {
    robj *o;

    if (server.vm_enabled) pthread_mutex_lock(&server.io_swapfile_mutex);
    if (fseeko(server.vm_fp,page*server.vm_page_size,SEEK_SET) == -1) {
        redisLog(REDIS_WARNING,
            "Unrecoverable VM problem in vmReadObjectFromSwap(): can't seek: %s",
            strerror(errno));
        _exit(1);
    }
    o = rdbLoadObject(type,server.vm_fp);
    if (o == NULL) {
        redisLog(REDIS_WARNING, "Unrecoverable VM problem in vmReadObjectFromSwap(): can't load object from swap file: %s", strerror(errno));
        _exit(1);
    }
    if (server.vm_enabled) pthread_mutex_unlock(&server.io_swapfile_mutex);
    return o;
}

/* Load the specified object from swap to memory.
 * The newly allocated object is returned.
 *
 * If preview is true the unserialized object is returned to the caller but
 * the pages are not marked as freed, nor the vp object is freed. */
static robj *vmGenericLoadObject(vmpointer *vp, int preview) {
    robj *val;

    redisAssert(vp->type == REDIS_VMPOINTER &&
        (vp->storage == REDIS_VM_SWAPPED || vp->storage == REDIS_VM_LOADING));
    val = vmReadObjectFromSwap(vp->page,vp->vtype);
    if (!preview) {
        redisLog(REDIS_DEBUG, "VM: object %p loaded from disk", (void*)vp);
        vmMarkPagesFree(vp->page,vp->usedpages);
        zfree(vp);
        server.vm_stats_swapped_objects--;
    } else {
        redisLog(REDIS_DEBUG, "VM: object %p previewed from disk", (void*)vp);
    }
    server.vm_stats_swapins++;
    return val;
}

/* Plain object loading, from swap to memory.
 *
 * 'o' is actually a redisVmPointer structure that will be freed by the call.
 * The return value is the loaded object. */
static robj *vmLoadObject(robj *o) {
    /* If we are loading the object in background, stop it, we
     * need to load this object synchronously ASAP. */
    if (o->storage == REDIS_VM_LOADING)
        vmCancelThreadedIOJob(o);
    return vmGenericLoadObject((vmpointer*)o,0);
}

/* Just load the value on disk, without to modify the key.
 * This is useful when we want to perform some operation on the value
 * without to really bring it from swap to memory, like while saving the
 * dataset or rewriting the append only log. */
static robj *vmPreviewObject(robj *o) {
    return vmGenericLoadObject((vmpointer*)o,1);
}

/* How a good candidate is this object for swapping?
 * The better candidate it is, the greater the returned value.
 *
 * Currently we try to perform a fast estimation of the object size in
 * memory, and combine it with aging informations.
 *
 * Basically swappability = idle-time * log(estimated size)
 *
 * Bigger objects are preferred over smaller objects, but not
 * proportionally, this is why we use the logarithm. This algorithm is
 * just a first try and will probably be tuned later. */
static double computeObjectSwappability(robj *o) {
    /* actual age can be >= minage, but not < minage. As we use wrapping
     * 21 bit clocks with minutes resolution for the LRU. */
    time_t minage = abs(server.lruclock - o->lru);
    long asize = 0;
    list *l;
    dict *d;
    struct dictEntry *de;
    int z;

    if (minage <= 0) return 0;
    switch(o->type) {
    case REDIS_STRING:
        if (o->encoding != REDIS_ENCODING_RAW) {
            asize = sizeof(*o);
        } else {
            asize = sdslen(o->ptr)+sizeof(*o)+sizeof(long)*2;
        }
        break;
    case REDIS_LIST:
        l = o->ptr;
        listNode *ln = listFirst(l);

        asize = sizeof(list);
        if (ln) {
            robj *ele = ln->value;
            long elesize;

            elesize = (ele->encoding == REDIS_ENCODING_RAW) ?
                            (sizeof(*o)+sdslen(ele->ptr)) : sizeof(*o);
            asize += (sizeof(listNode)+elesize)*listLength(l);
        }
        break;
    case REDIS_SET:
    case REDIS_ZSET:
        z = (o->type == REDIS_ZSET);
        d = z ? ((zset*)o->ptr)->dict : o->ptr;

        asize = sizeof(dict)+(sizeof(struct dictEntry*)*dictSlots(d));
        if (z) asize += sizeof(zset)-sizeof(dict);
        if (dictSize(d)) {
            long elesize;
            robj *ele;

            de = dictGetRandomKey(d);
            ele = dictGetEntryKey(de);
            elesize = (ele->encoding == REDIS_ENCODING_RAW) ?
                            (sizeof(*o)+sdslen(ele->ptr)) : sizeof(*o);
            asize += (sizeof(struct dictEntry)+elesize)*dictSize(d);
            if (z) asize += sizeof(zskiplistNode)*dictSize(d);
        }
        break;
    case REDIS_HASH:
        if (o->encoding == REDIS_ENCODING_ZIPMAP) {
            unsigned char *p = zipmapRewind((unsigned char*)o->ptr);
            unsigned int len = zipmapLen((unsigned char*)o->ptr);
            unsigned int klen, vlen;
            unsigned char *key, *val;

            if ((p = zipmapNext(p,&key,&klen,&val,&vlen)) == NULL) {
                klen = 0;
                vlen = 0;
            }
            asize = len*(klen+vlen+3);
        } else if (o->encoding == REDIS_ENCODING_HT) {
            d = o->ptr;
            asize = sizeof(dict)+(sizeof(struct dictEntry*)*dictSlots(d));
            if (dictSize(d)) {
                long elesize;
                robj *ele;

                de = dictGetRandomKey(d);
                ele = dictGetEntryKey(de);
                elesize = (ele->encoding == REDIS_ENCODING_RAW) ?
                                (sizeof(*o)+sdslen(ele->ptr)) : sizeof(*o);
                ele = dictGetEntryVal(de);
                elesize = (ele->encoding == REDIS_ENCODING_RAW) ?
                                (sizeof(*o)+sdslen(ele->ptr)) : sizeof(*o);
                asize += (sizeof(struct dictEntry)+elesize)*dictSize(d);
            }
        }
        break;
    }
    return (double)minage*log(1+asize);
}

/* Try to swap an object that's a good candidate for swapping.
 * Returns REDIS_OK if the object was swapped, REDIS_ERR if it's not possible
 * to swap any object at all.
 *
 * If 'usethreaded' is true, Redis will try to swap the object in background
 * using I/O threads. */
static int vmSwapOneObject(int usethreads) {
    int j, i;
    struct dictEntry *best = NULL;
    double best_swappability = 0;
    redisDb *best_db = NULL;
    robj *val;
    sds key;

    for (j = 0; j < server.dbnum; j++) {
        redisDb *db = server.db+j;
        /* Why maxtries is set to 100?
         * Because this way (usually) we'll find 1 object even if just 1% - 2%
         * are swappable objects */
        int maxtries = 100;

        if (dictSize(db->dict) == 0) continue;
        for (i = 0; i < 5; i++) {
            dictEntry *de;
            double swappability;

            if (maxtries) maxtries--;
            de = dictGetRandomKey(db->dict);
            val = dictGetEntryVal(de);
            /* Only swap objects that are currently in memory.
             *
             * Also don't swap shared objects: not a good idea in general and
             * we need to ensure that the main thread does not touch the
             * object while the I/O thread is using it, but we can't
             * control other keys without adding additional mutex. */
            if (val->storage != REDIS_VM_MEMORY || val->refcount != 1) {
                if (maxtries) i--; /* don't count this try */
                continue;
            }
            swappability = computeObjectSwappability(val);
            if (!best || swappability > best_swappability) {
                best = de;
                best_swappability = swappability;
                best_db = db;
            }
        }
    }
    if (best == NULL) return REDIS_ERR;
    key = dictGetEntryKey(best);
    val = dictGetEntryVal(best);

    redisLog(REDIS_DEBUG,"Key with best swappability: %s, %f",
        key, best_swappability);

    /* Swap it */
    if (usethreads) {
        robj *keyobj = createStringObject(key,sdslen(key));
        vmSwapObjectThreaded(keyobj,val,best_db);
        decrRefCount(keyobj);
        return REDIS_OK;
    } else {
        vmpointer *vp;

        if ((vp = vmSwapObjectBlocking(val)) != NULL) {
            dictGetEntryVal(best) = vp;
            return REDIS_OK;
        } else {
            return REDIS_ERR;
        }
    }
}

static int vmSwapOneObjectBlocking() {
    return vmSwapOneObject(0);
}

static int vmSwapOneObjectThreaded() {
    return vmSwapOneObject(1);
}

/* Return true if it's safe to swap out objects in a given moment.
 * Basically we don't want to swap objects out while there is a BGSAVE
 * or a BGAEOREWRITE running in backgroud. */
static int vmCanSwapOut(void) {
    return (server.bgsavechildpid == -1 && server.bgrewritechildpid == -1);
}

/* =================== Virtual Memory - Threaded I/O  ======================= */

static void freeIOJob(iojob *j) {
    if ((j->type == REDIS_IOJOB_PREPARE_SWAP ||
        j->type == REDIS_IOJOB_DO_SWAP ||
        j->type == REDIS_IOJOB_LOAD) && j->val != NULL)
    {
         /* we fix the storage type, otherwise decrRefCount() will try to
          * kill the I/O thread Job (that does no longer exists). */
        if (j->val->storage == REDIS_VM_SWAPPING)
            j->val->storage = REDIS_VM_MEMORY;
        decrRefCount(j->val);
    }
    decrRefCount(j->key);
    zfree(j);
}

/* Every time a thread finished a Job, it writes a byte into the write side
 * of an unix pipe in order to "awake" the main thread, and this function
 * is called. */
static void vmThreadedIOCompletedJob(aeEventLoop *el, int fd, void *privdata,
            int mask)
{
    char buf[1];
    int retval, processed = 0, toprocess = -1, trytoswap = 1;
    REDIS_NOTUSED(el);
    REDIS_NOTUSED(mask);
    REDIS_NOTUSED(privdata);

    /* For every byte we read in the read side of the pipe, there is one
     * I/O job completed to process. */
    while((retval = read(fd,buf,1)) == 1) {
        iojob *j;
        listNode *ln;
        struct dictEntry *de;

        redisLog(REDIS_DEBUG,"Processing I/O completed job");

        /* Get the processed element (the oldest one) */
        lockThreadedIO();
        assert(listLength(server.io_processed) != 0);
        if (toprocess == -1) {
            toprocess = (listLength(server.io_processed)*REDIS_MAX_COMPLETED_JOBS_PROCESSED)/100;
            if (toprocess <= 0) toprocess = 1;
        }
        ln = listFirst(server.io_processed);
        j = ln->value;
        listDelNode(server.io_processed,ln);
        unlockThreadedIO();
        /* If this job is marked as canceled, just ignore it */
        if (j->canceled) {
            freeIOJob(j);
            continue;
        }
        /* Post process it in the main thread, as there are things we
         * can do just here to avoid race conditions and/or invasive locks */
        redisLog(REDIS_DEBUG,"COMPLETED Job type: %d, ID %p, key: %s", j->type, (void*)j->id, (unsigned char*)j->key->ptr);
        de = dictFind(j->db->dict,j->key->ptr);
        redisAssert(de != NULL);
        if (j->type == REDIS_IOJOB_LOAD) {
            redisDb *db;
            vmpointer *vp = dictGetEntryVal(de);

            /* Key loaded, bring it at home */
            vmMarkPagesFree(vp->page,vp->usedpages);
            redisLog(REDIS_DEBUG, "VM: object %s loaded from disk (threaded)",
                (unsigned char*) j->key->ptr);
            server.vm_stats_swapped_objects--;
            server.vm_stats_swapins++;
            dictGetEntryVal(de) = j->val;
            incrRefCount(j->val);
            db = j->db;
            /* Handle clients waiting for this key to be loaded. */
            handleClientsBlockedOnSwappedKey(db,j->key);
            freeIOJob(j);
            zfree(vp);
        } else if (j->type == REDIS_IOJOB_PREPARE_SWAP) {
            /* Now we know the amount of pages required to swap this object.
             * Let's find some space for it, and queue this task again
             * rebranded as REDIS_IOJOB_DO_SWAP. */
            if (!vmCanSwapOut() ||
                vmFindContiguousPages(&j->page,j->pages) == REDIS_ERR)
            {
                /* Ooops... no space or we can't swap as there is
                 * a fork()ed Redis trying to save stuff on disk. */
                j->val->storage = REDIS_VM_MEMORY; /* undo operation */
                freeIOJob(j);
            } else {
                /* Note that we need to mark this pages as used now,
                 * if the job will be canceled, we'll mark them as freed
                 * again. */
                vmMarkPagesUsed(j->page,j->pages);
                j->type = REDIS_IOJOB_DO_SWAP;
                lockThreadedIO();
                queueIOJob(j);
                unlockThreadedIO();
            }
        } else if (j->type == REDIS_IOJOB_DO_SWAP) {
            vmpointer *vp;

            /* Key swapped. We can finally free some memory. */
            if (j->val->storage != REDIS_VM_SWAPPING) {
                vmpointer *vp = (vmpointer*) j->id;
                printf("storage: %d\n",vp->storage);
                printf("key->name: %s\n",(char*)j->key->ptr);
                printf("val: %p\n",(void*)j->val);
                printf("val->type: %d\n",j->val->type);
                printf("val->ptr: %s\n",(char*)j->val->ptr);
            }
            redisAssert(j->val->storage == REDIS_VM_SWAPPING);
            vp = createVmPointer(j->val->type);
            vp->page = j->page;
            vp->usedpages = j->pages;
            dictGetEntryVal(de) = vp;
            /* Fix the storage otherwise decrRefCount will attempt to
             * remove the associated I/O job */
            j->val->storage = REDIS_VM_MEMORY;
            decrRefCount(j->val);
            redisLog(REDIS_DEBUG,
                "VM: object %s swapped out at %lld (%lld pages) (threaded)",
                (unsigned char*) j->key->ptr,
                (unsigned long long) j->page, (unsigned long long) j->pages);
            server.vm_stats_swapped_objects++;
            server.vm_stats_swapouts++;
            freeIOJob(j);
            /* Put a few more swap requests in queue if we are still
             * out of memory */
            if (trytoswap && vmCanSwapOut() &&
                zmalloc_used_memory() > server.vm_max_memory)
            {
                int more = 1;
                while(more) {
                    lockThreadedIO();
                    more = listLength(server.io_newjobs) <
                            (unsigned) server.vm_max_threads;
                    unlockThreadedIO();
                    /* Don't waste CPU time if swappable objects are rare. */
                    if (vmSwapOneObjectThreaded() == REDIS_ERR) {
                        trytoswap = 0;
                        break;
                    }
                }
            }
        }
        processed++;
        if (processed == toprocess) return;
    }
    if (retval < 0 && errno != EAGAIN) {
        redisLog(REDIS_WARNING,
            "WARNING: read(2) error in vmThreadedIOCompletedJob() %s",
            strerror(errno));
    }
}

static void lockThreadedIO(void) {
    pthread_mutex_lock(&server.io_mutex);
}

static void unlockThreadedIO(void) {
    pthread_mutex_unlock(&server.io_mutex);
}

/* Remove the specified object from the threaded I/O queue if still not
 * processed, otherwise make sure to flag it as canceled. */
static void vmCancelThreadedIOJob(robj *o) {
    list *lists[3] = {
        server.io_newjobs,      /* 0 */
        server.io_processing,   /* 1 */
        server.io_processed     /* 2 */
    };
    int i;

    assert(o->storage == REDIS_VM_LOADING || o->storage == REDIS_VM_SWAPPING);
again:
    lockThreadedIO();
    /* Search for a matching object in one of the queues */
    for (i = 0; i < 3; i++) {
        listNode *ln;
        listIter li;

        listRewind(lists[i],&li);
        while ((ln = listNext(&li)) != NULL) {
            iojob *job = ln->value;

            if (job->canceled) continue; /* Skip this, already canceled. */
            if (job->id == o) {
                redisLog(REDIS_DEBUG,"*** CANCELED %p (key %s) (type %d) (LIST ID %d)\n",
                    (void*)job, (char*)job->key->ptr, job->type, i);
                /* Mark the pages as free since the swap didn't happened
                 * or happened but is now discarded. */
                if (i != 1 && job->type == REDIS_IOJOB_DO_SWAP)
                    vmMarkPagesFree(job->page,job->pages);
                /* Cancel the job. It depends on the list the job is
                 * living in. */
                switch(i) {
                case 0: /* io_newjobs */
                    /* If the job was yet not processed the best thing to do
                     * is to remove it from the queue at all */
                    freeIOJob(job);
                    listDelNode(lists[i],ln);
                    break;
                case 1: /* io_processing */
                    /* Oh Shi- the thread is messing with the Job:
                     *
                     * Probably it's accessing the object if this is a
                     * PREPARE_SWAP or DO_SWAP job.
                     * If it's a LOAD job it may be reading from disk and
                     * if we don't wait for the job to terminate before to
                     * cancel it, maybe in a few microseconds data can be
                     * corrupted in this pages. So the short story is:
                     *
                     * Better to wait for the job to move into the
                     * next queue (processed)... */

                    /* We try again and again until the job is completed. */
                    unlockThreadedIO();
                    /* But let's wait some time for the I/O thread
                     * to finish with this job. After all this condition
                     * should be very rare. */
                    usleep(1);
                    goto again;
                case 2: /* io_processed */
                    /* The job was already processed, that's easy...
                     * just mark it as canceled so that we'll ignore it
                     * when processing completed jobs. */
                    job->canceled = 1;
                    break;
                }
                /* Finally we have to adjust the storage type of the object
                 * in order to "UNDO" the operaiton. */
                if (o->storage == REDIS_VM_LOADING)
                    o->storage = REDIS_VM_SWAPPED;
                else if (o->storage == REDIS_VM_SWAPPING)
                    o->storage = REDIS_VM_MEMORY;
                unlockThreadedIO();
                redisLog(REDIS_DEBUG,"*** DONE");
                return;
            }
        }
    }
    unlockThreadedIO();
    printf("Not found: %p\n", (void*)o);
    redisAssert(1 != 1); /* We should never reach this */
}

static void *IOThreadEntryPoint(void *arg) {
    iojob *j;
    listNode *ln;
    REDIS_NOTUSED(arg);

    pthread_detach(pthread_self());
    while(1) {
        /* Get a new job to process */
        lockThreadedIO();
        if (listLength(server.io_newjobs) == 0) {
            /* No new jobs in queue, exit. */
            redisLog(REDIS_DEBUG,"Thread %ld exiting, nothing to do",
                (long) pthread_self());
            server.io_active_threads--;
            unlockThreadedIO();
            return NULL;
        }
        ln = listFirst(server.io_newjobs);
        j = ln->value;
        listDelNode(server.io_newjobs,ln);
        /* Add the job in the processing queue */
        j->thread = pthread_self();
        listAddNodeTail(server.io_processing,j);
        ln = listLast(server.io_processing); /* We use ln later to remove it */
        unlockThreadedIO();
        redisLog(REDIS_DEBUG,"Thread %ld got a new job (type %d): %p about key '%s'",
            (long) pthread_self(), j->type, (void*)j, (char*)j->key->ptr);

        /* Process the Job */
        if (j->type == REDIS_IOJOB_LOAD) {
            vmpointer *vp = (vmpointer*)j->id;
            j->val = vmReadObjectFromSwap(j->page,vp->vtype);
        } else if (j->type == REDIS_IOJOB_PREPARE_SWAP) {
            FILE *fp = fopen("/dev/null","w+");
            j->pages = rdbSavedObjectPages(j->val,fp);
            fclose(fp);
        } else if (j->type == REDIS_IOJOB_DO_SWAP) {
            if (vmWriteObjectOnSwap(j->val,j->page) == REDIS_ERR)
                j->canceled = 1;
        }

        /* Done: insert the job into the processed queue */
        redisLog(REDIS_DEBUG,"Thread %ld completed the job: %p (key %s)",
            (long) pthread_self(), (void*)j, (char*)j->key->ptr);
        lockThreadedIO();
        listDelNode(server.io_processing,ln);
        listAddNodeTail(server.io_processed,j);
        unlockThreadedIO();

        /* Signal the main thread there is new stuff to process */
        assert(write(server.io_ready_pipe_write,"x",1) == 1);
    }
    return NULL; /* never reached */
}

static void spawnIOThread(void) {
    pthread_t thread;
    sigset_t mask, omask;
    int err;

    sigemptyset(&mask);
    sigaddset(&mask,SIGCHLD);
    sigaddset(&mask,SIGHUP);
    sigaddset(&mask,SIGPIPE);
    pthread_sigmask(SIG_SETMASK, &mask, &omask);
    while ((err = pthread_create(&thread,&server.io_threads_attr,IOThreadEntryPoint,NULL)) != 0) {
        redisLog(REDIS_WARNING,"Unable to spawn an I/O thread: %s",
            strerror(err));
        usleep(1000000);
    }
    pthread_sigmask(SIG_SETMASK, &omask, NULL);
    server.io_active_threads++;
}

/* We need to wait for the last thread to exit before we are able to
 * fork() in order to BGSAVE or BGREWRITEAOF. */
static void waitEmptyIOJobsQueue(void) {
    while(1) {
        int io_processed_len;

        lockThreadedIO();
        if (listLength(server.io_newjobs) == 0 &&
            listLength(server.io_processing) == 0 &&
            server.io_active_threads == 0)
        {
            unlockThreadedIO();
            return;
        }
        /* While waiting for empty jobs queue condition we post-process some
         * finshed job, as I/O threads may be hanging trying to write against
         * the io_ready_pipe_write FD but there are so much pending jobs that
         * it's blocking. */
        io_processed_len = listLength(server.io_processed);
        unlockThreadedIO();
        if (io_processed_len) {
            vmThreadedIOCompletedJob(NULL,server.io_ready_pipe_read,NULL,0);
            usleep(1000); /* 1 millisecond */
        } else {
            usleep(10000); /* 10 milliseconds */
        }
    }
}

static void vmReopenSwapFile(void) {
    /* Note: we don't close the old one as we are in the child process
     * and don't want to mess at all with the original file object. */
    server.vm_fp = fopen(server.vm_swap_file,"r+b");
    if (server.vm_fp == NULL) {
        redisLog(REDIS_WARNING,"Can't re-open the VM swap file: %s. Exiting.",
            server.vm_swap_file);
        _exit(1);
    }
    server.vm_fd = fileno(server.vm_fp);
}

/* This function must be called while with threaded IO locked */
static void queueIOJob(iojob *j) {
    redisLog(REDIS_DEBUG,"Queued IO Job %p type %d about key '%s'\n",
        (void*)j, j->type, (char*)j->key->ptr);
    listAddNodeTail(server.io_newjobs,j);
    if (server.io_active_threads < server.vm_max_threads)
        spawnIOThread();
}

static int vmSwapObjectThreaded(robj *key, robj *val, redisDb *db) {
    iojob *j;

    j = zmalloc(sizeof(*j));
    j->type = REDIS_IOJOB_PREPARE_SWAP;
    j->db = db;
    j->key = key;
    incrRefCount(key);
    j->id = j->val = val;
    incrRefCount(val);
    j->canceled = 0;
    j->thread = (pthread_t) -1;
    val->storage = REDIS_VM_SWAPPING;

    lockThreadedIO();
    queueIOJob(j);
    unlockThreadedIO();
    return REDIS_OK;
}

/* ============ Virtual Memory - Blocking clients on missing keys =========== */

/* This function makes the clinet 'c' waiting for the key 'key' to be loaded.
 * If there is not already a job loading the key, it is craeted.
 * The key is added to the io_keys list in the client structure, and also
 * in the hash table mapping swapped keys to waiting clients, that is,
 * server.io_waited_keys. */
static int waitForSwappedKey(redisClient *c, robj *key) {
    struct dictEntry *de;
    robj *o;
    list *l;

    /* If the key does not exist or is already in RAM we don't need to
     * block the client at all. */
    de = dictFind(c->db->dict,key->ptr);
    if (de == NULL) return 0;
    o = dictGetEntryVal(de);
    if (o->storage == REDIS_VM_MEMORY) {
        return 0;
    } else if (o->storage == REDIS_VM_SWAPPING) {
        /* We were swapping the key, undo it! */
        vmCancelThreadedIOJob(o);
        return 0;
    }

    /* OK: the key is either swapped, or being loaded just now. */

    /* Add the key to the list of keys this client is waiting for.
     * This maps clients to keys they are waiting for. */
    listAddNodeTail(c->io_keys,key);
    incrRefCount(key);

    /* Add the client to the swapped keys => clients waiting map. */
    de = dictFind(c->db->io_keys,key);
    if (de == NULL) {
        int retval;

        /* For every key we take a list of clients blocked for it */
        l = listCreate();
        retval = dictAdd(c->db->io_keys,key,l);
        incrRefCount(key);
        assert(retval == DICT_OK);
    } else {
        l = dictGetEntryVal(de);
    }
    listAddNodeTail(l,c);

    /* Are we already loading the key from disk? If not create a job */
    if (o->storage == REDIS_VM_SWAPPED) {
        iojob *j;
        vmpointer *vp = (vmpointer*)o;

        o->storage = REDIS_VM_LOADING;
        j = zmalloc(sizeof(*j));
        j->type = REDIS_IOJOB_LOAD;
        j->db = c->db;
        j->id = (robj*)vp;
        j->key = key;
        incrRefCount(key);
        j->page = vp->page;
        j->val = NULL;
        j->canceled = 0;
        j->thread = (pthread_t) -1;
        lockThreadedIO();
        queueIOJob(j);
        unlockThreadedIO();
    }
    return 1;
}

/* Preload keys for any command with first, last and step values for
 * the command keys prototype, as defined in the command table. */
static void waitForMultipleSwappedKeys(redisClient *c, struct redisCommand *cmd, int argc, robj **argv) {
    int j, last;
    if (cmd->vm_firstkey == 0) return;
    last = cmd->vm_lastkey;
    if (last < 0) last = argc+last;
    for (j = cmd->vm_firstkey; j <= last; j += cmd->vm_keystep) {
        redisAssert(j < argc);
        waitForSwappedKey(c,argv[j]);
    }
}

/* Preload keys needed for the ZUNIONSTORE and ZINTERSTORE commands.
 * Note that the number of keys to preload is user-defined, so we need to
 * apply a sanity check against argc. */
static void zunionInterBlockClientOnSwappedKeys(redisClient *c, struct redisCommand *cmd, int argc, robj **argv) {
    int i, num;
    REDIS_NOTUSED(cmd);

    num = atoi(argv[2]->ptr);
    if (num > (argc-3)) return;
    for (i = 0; i < num; i++) {
        waitForSwappedKey(c,argv[3+i]);
    }
}

/* Preload keys needed to execute the entire MULTI/EXEC block.
 *
 * This function is called by blockClientOnSwappedKeys when EXEC is issued,
 * and will block the client when any command requires a swapped out value. */
static void execBlockClientOnSwappedKeys(redisClient *c, struct redisCommand *cmd, int argc, robj **argv) {
    int i, margc;
    struct redisCommand *mcmd;
    robj **margv;
    REDIS_NOTUSED(cmd);
    REDIS_NOTUSED(argc);
    REDIS_NOTUSED(argv);

    if (!(c->flags & REDIS_MULTI)) return;
    for (i = 0; i < c->mstate.count; i++) {
        mcmd = c->mstate.commands[i].cmd;
        margc = c->mstate.commands[i].argc;
        margv = c->mstate.commands[i].argv;

        if (mcmd->vm_preload_proc != NULL) {
            mcmd->vm_preload_proc(c,mcmd,margc,margv);
        } else {
            waitForMultipleSwappedKeys(c,mcmd,margc,margv);
        }
    }
}

/* Is this client attempting to run a command against swapped keys?
 * If so, block it ASAP, load the keys in background, then resume it.
 *
 * The important idea about this function is that it can fail! If keys will
 * still be swapped when the client is resumed, this key lookups will
 * just block loading keys from disk. In practical terms this should only
 * happen with SORT BY command or if there is a bug in this function.
 *
 * Return 1 if the client is marked as blocked, 0 if the client can
 * continue as the keys it is going to access appear to be in memory. */
static int blockClientOnSwappedKeys(redisClient *c, struct redisCommand *cmd) {
    if (cmd->vm_preload_proc != NULL) {
        cmd->vm_preload_proc(c,cmd,c->argc,c->argv);
    } else {
        waitForMultipleSwappedKeys(c,cmd,c->argc,c->argv);
    }

    /* If the client was blocked for at least one key, mark it as blocked. */
    if (listLength(c->io_keys)) {
        c->flags |= REDIS_IO_WAIT;
        aeDeleteFileEvent(server.el,c->fd,AE_READABLE);
        server.vm_blocked_clients++;
        return 1;
    } else {
        return 0;
    }
}

/* Remove the 'key' from the list of blocked keys for a given client.
 *
 * The function returns 1 when there are no longer blocking keys after
 * the current one was removed (and the client can be unblocked). */
static int dontWaitForSwappedKey(redisClient *c, robj *key) {
    list *l;
    listNode *ln;
    listIter li;
    struct dictEntry *de;

    /* Remove the key from the list of keys this client is waiting for. */
    listRewind(c->io_keys,&li);
    while ((ln = listNext(&li)) != NULL) {
        if (equalStringObjects(ln->value,key)) {
            listDelNode(c->io_keys,ln);
            break;
        }
    }
    assert(ln != NULL);

    /* Remove the client form the key => waiting clients map. */
    de = dictFind(c->db->io_keys,key);
    assert(de != NULL);
    l = dictGetEntryVal(de);
    ln = listSearchKey(l,c);
    assert(ln != NULL);
    listDelNode(l,ln);
    if (listLength(l) == 0)
        dictDelete(c->db->io_keys,key);

    return listLength(c->io_keys) == 0;
}

/* Every time we now a key was loaded back in memory, we handle clients
 * waiting for this key if any. */
static void handleClientsBlockedOnSwappedKey(redisDb *db, robj *key) {
    struct dictEntry *de;
    list *l;
    listNode *ln;
    int len;

    de = dictFind(db->io_keys,key);
    if (!de) return;

    l = dictGetEntryVal(de);
    len = listLength(l);
    /* Note: we can't use something like while(listLength(l)) as the list
     * can be freed by the calling function when we remove the last element. */
    while (len--) {
        ln = listFirst(l);
        redisClient *c = ln->value;

        if (dontWaitForSwappedKey(c,key)) {
            /* Put the client in the list of clients ready to go as we
             * loaded all the keys about it. */
            listAddNodeTail(server.io_ready_clients,c);
        }
    }
}

/* =========================== Remote Configuration ========================= */

static void configSetCommand(redisClient *c) {
    robj *o = getDecodedObject(c->argv[3]);
    long long ll;

    if (!strcasecmp(c->argv[2]->ptr,"dbfilename")) {
        zfree(server.dbfilename);
        server.dbfilename = zstrdup(o->ptr);
    } else if (!strcasecmp(c->argv[2]->ptr,"requirepass")) {
        zfree(server.requirepass);
        server.requirepass = zstrdup(o->ptr);
    } else if (!strcasecmp(c->argv[2]->ptr,"masterauth")) {
        zfree(server.masterauth);
        server.masterauth = zstrdup(o->ptr);
    } else if (!strcasecmp(c->argv[2]->ptr,"maxmemory")) {
        if (getLongLongFromObject(o,&ll) == REDIS_ERR ||
            ll < 0) goto badfmt;
        server.maxmemory = ll;
    } else if (!strcasecmp(c->argv[2]->ptr,"timeout")) {
        if (getLongLongFromObject(o,&ll) == REDIS_ERR ||
            ll < 0 || ll > LONG_MAX) goto badfmt;
        server.maxidletime = ll;
    } else if (!strcasecmp(c->argv[2]->ptr,"appendfsync")) {
        if (!strcasecmp(o->ptr,"no")) {
            server.appendfsync = APPENDFSYNC_NO;
        } else if (!strcasecmp(o->ptr,"everysec")) {
            server.appendfsync = APPENDFSYNC_EVERYSEC;
        } else if (!strcasecmp(o->ptr,"always")) {
            server.appendfsync = APPENDFSYNC_ALWAYS;
        } else {
            goto badfmt;
        }
    } else if (!strcasecmp(c->argv[2]->ptr,"no-appendfsync-on-rewrite")) {
        int yn = yesnotoi(o->ptr);

        if (yn == -1) goto badfmt;
        server.no_appendfsync_on_rewrite = yn;
    } else if (!strcasecmp(c->argv[2]->ptr,"appendonly")) {
        int old = server.appendonly;
        int new = yesnotoi(o->ptr);

        if (new == -1) goto badfmt;
        if (old != new) {
            if (new == 0) {
                stopAppendOnly();
            } else {
                if (startAppendOnly() == REDIS_ERR) {
                    addReplySds(c,sdscatprintf(sdsempty(),
                        "-ERR Unable to turn on AOF. Check server logs.\r\n"));
                    decrRefCount(o);
                    return;
                }
            }
        }
    } else if (!strcasecmp(c->argv[2]->ptr,"save")) {
        int vlen, j;
        sds *v = sdssplitlen(o->ptr,sdslen(o->ptr)," ",1,&vlen);

        /* Perform sanity check before setting the new config:
         * - Even number of args
         * - Seconds >= 1, changes >= 0 */
        if (vlen & 1) {
            sdsfreesplitres(v,vlen);
            goto badfmt;
        }
        for (j = 0; j < vlen; j++) {
            char *eptr;
            long val;

            val = strtoll(v[j], &eptr, 10);
            if (eptr[0] != '\0' ||
                ((j & 1) == 0 && val < 1) ||
                ((j & 1) == 1 && val < 0)) {
                sdsfreesplitres(v,vlen);
                goto badfmt;
            }
        }
        /* Finally set the new config */
        resetServerSaveParams();
        for (j = 0; j < vlen; j += 2) {
            time_t seconds;
            int changes;

            seconds = strtoll(v[j],NULL,10);
            changes = strtoll(v[j+1],NULL,10);
            appendServerSaveParams(seconds, changes);
        }
        sdsfreesplitres(v,vlen);
    } else {
        addReplySds(c,sdscatprintf(sdsempty(),
            "-ERR not supported CONFIG parameter %s\r\n",
            (char*)c->argv[2]->ptr));
        decrRefCount(o);
        return;
    }
    decrRefCount(o);
    addReply(c,shared.ok);
    return;

badfmt: /* Bad format errors */
    addReplySds(c,sdscatprintf(sdsempty(),
        "-ERR invalid argument '%s' for CONFIG SET '%s'\r\n",
            (char*)o->ptr,
            (char*)c->argv[2]->ptr));
    decrRefCount(o);
}

static void configGetCommand(redisClient *c) {
    robj *o = getDecodedObject(c->argv[2]);
    robj *lenobj = createObject(REDIS_STRING,NULL);
    char *pattern = o->ptr;
    int matches = 0;

    addReply(c,lenobj);
    decrRefCount(lenobj);

    if (stringmatch(pattern,"dbfilename",0)) {
        addReplyBulkCString(c,"dbfilename");
        addReplyBulkCString(c,server.dbfilename);
        matches++;
    }
    if (stringmatch(pattern,"requirepass",0)) {
        addReplyBulkCString(c,"requirepass");
        addReplyBulkCString(c,server.requirepass);
        matches++;
    }
    if (stringmatch(pattern,"masterauth",0)) {
        addReplyBulkCString(c,"masterauth");
        addReplyBulkCString(c,server.masterauth);
        matches++;
    }
    if (stringmatch(pattern,"maxmemory",0)) {
        char buf[128];

        ll2string(buf,128,server.maxmemory);
        addReplyBulkCString(c,"maxmemory");
        addReplyBulkCString(c,buf);
        matches++;
    }
    if (stringmatch(pattern,"timeout",0)) {
        char buf[128];

        ll2string(buf,128,server.maxidletime);
        addReplyBulkCString(c,"timeout");
        addReplyBulkCString(c,buf);
        matches++;
    }
    if (stringmatch(pattern,"appendonly",0)) {
        addReplyBulkCString(c,"appendonly");
        addReplyBulkCString(c,server.appendonly ? "yes" : "no");
        matches++;
    }
    if (stringmatch(pattern,"no-appendfsync-on-rewrite",0)) {
        addReplyBulkCString(c,"no-appendfsync-on-rewrite");
        addReplyBulkCString(c,server.no_appendfsync_on_rewrite ? "yes" : "no");
        matches++;
    }
    if (stringmatch(pattern,"appendfsync",0)) {
        char *policy;

        switch(server.appendfsync) {
        case APPENDFSYNC_NO: policy = "no"; break;
        case APPENDFSYNC_EVERYSEC: policy = "everysec"; break;
        case APPENDFSYNC_ALWAYS: policy = "always"; break;
        default: policy = "unknown"; break; /* too harmless to panic */
        }
        addReplyBulkCString(c,"appendfsync");
        addReplyBulkCString(c,policy);
        matches++;
    }
    if (stringmatch(pattern,"save",0)) {
        sds buf = sdsempty();
        int j;

        for (j = 0; j < server.saveparamslen; j++) {
            buf = sdscatprintf(buf,"%ld %d",
                    server.saveparams[j].seconds,
                    server.saveparams[j].changes);
            if (j != server.saveparamslen-1)
                buf = sdscatlen(buf," ",1);
        }
        addReplyBulkCString(c,"save");
        addReplyBulkCString(c,buf);
        sdsfree(buf);
        matches++;
    }
    decrRefCount(o);
    lenobj->ptr = sdscatprintf(sdsempty(),"*%d\r\n",matches*2);
}

static void configCommand(redisClient *c) {
    if (!strcasecmp(c->argv[1]->ptr,"set")) {
        if (c->argc != 4) goto badarity;
        configSetCommand(c);
    } else if (!strcasecmp(c->argv[1]->ptr,"get")) {
        if (c->argc != 3) goto badarity;
        configGetCommand(c);
    } else if (!strcasecmp(c->argv[1]->ptr,"resetstat")) {
        if (c->argc != 2) goto badarity;
        server.stat_numcommands = 0;
        server.stat_numconnections = 0;
        server.stat_expiredkeys = 0;
        server.stat_starttime = time(NULL);
        addReply(c,shared.ok);
    } else {
        addReplySds(c,sdscatprintf(sdsempty(),
            "-ERR CONFIG subcommand must be one of GET, SET, RESETSTAT\r\n"));
    }
    return;

badarity:
    addReplySds(c,sdscatprintf(sdsempty(),
        "-ERR Wrong number of arguments for CONFIG %s\r\n",
        (char*) c->argv[1]->ptr));
}

/* =========================== Pubsub implementation ======================== */

static void freePubsubPattern(void *p) {
    pubsubPattern *pat = p;

    decrRefCount(pat->pattern);
    zfree(pat);
}

static int listMatchPubsubPattern(void *a, void *b) {
    pubsubPattern *pa = a, *pb = b;

    return (pa->client == pb->client) &&
           (equalStringObjects(pa->pattern,pb->pattern));
}

/* Subscribe a client to a channel. Returns 1 if the operation succeeded, or
 * 0 if the client was already subscribed to that channel. */
static int pubsubSubscribeChannel(redisClient *c, robj *channel) {
    struct dictEntry *de;
    list *clients = NULL;
    int retval = 0;

    /* Add the channel to the client -> channels hash table */
    if (dictAdd(c->pubsub_channels,channel,NULL) == DICT_OK) {
        retval = 1;
        incrRefCount(channel);
        /* Add the client to the channel -> list of clients hash table */
        de = dictFind(server.pubsub_channels,channel);
        if (de == NULL) {
            clients = listCreate();
            dictAdd(server.pubsub_channels,channel,clients);
            incrRefCount(channel);
        } else {
            clients = dictGetEntryVal(de);
        }
        listAddNodeTail(clients,c);
    }
    /* Notify the client */
    addReply(c,shared.mbulk3);
    addReply(c,shared.subscribebulk);
    addReplyBulk(c,channel);
    addReplyLongLong(c,dictSize(c->pubsub_channels)+listLength(c->pubsub_patterns));
    return retval;
}

/* Unsubscribe a client from a channel. Returns 1 if the operation succeeded, or
 * 0 if the client was not subscribed to the specified channel. */
static int pubsubUnsubscribeChannel(redisClient *c, robj *channel, int notify) {
    struct dictEntry *de;
    list *clients;
    listNode *ln;
    int retval = 0;

    /* Remove the channel from the client -> channels hash table */
    incrRefCount(channel); /* channel may be just a pointer to the same object
                            we have in the hash tables. Protect it... */
    if (dictDelete(c->pubsub_channels,channel) == DICT_OK) {
        retval = 1;
        /* Remove the client from the channel -> clients list hash table */
        de = dictFind(server.pubsub_channels,channel);
        assert(de != NULL);
        clients = dictGetEntryVal(de);
        ln = listSearchKey(clients,c);
        assert(ln != NULL);
        listDelNode(clients,ln);
        if (listLength(clients) == 0) {
            /* Free the list and associated hash entry at all if this was
             * the latest client, so that it will be possible to abuse
             * Redis PUBSUB creating millions of channels. */
            dictDelete(server.pubsub_channels,channel);
        }
    }
    /* Notify the client */
    if (notify) {
        addReply(c,shared.mbulk3);
        addReply(c,shared.unsubscribebulk);
        addReplyBulk(c,channel);
        addReplyLongLong(c,dictSize(c->pubsub_channels)+
                       listLength(c->pubsub_patterns));

    }
    decrRefCount(channel); /* it is finally safe to release it */
    return retval;
}

/* Subscribe a client to a pattern. Returns 1 if the operation succeeded, or 0 if the clinet was already subscribed to that pattern. */
static int pubsubSubscribePattern(redisClient *c, robj *pattern) {
    int retval = 0;

    if (listSearchKey(c->pubsub_patterns,pattern) == NULL) {
        retval = 1;
        pubsubPattern *pat;
        listAddNodeTail(c->pubsub_patterns,pattern);
        incrRefCount(pattern);
        pat = zmalloc(sizeof(*pat));
        pat->pattern = getDecodedObject(pattern);
        pat->client = c;
        listAddNodeTail(server.pubsub_patterns,pat);
    }
    /* Notify the client */
    addReply(c,shared.mbulk3);
    addReply(c,shared.psubscribebulk);
    addReplyBulk(c,pattern);
    addReplyLongLong(c,dictSize(c->pubsub_channels)+listLength(c->pubsub_patterns));
    return retval;
}

/* Unsubscribe a client from a channel. Returns 1 if the operation succeeded, or
 * 0 if the client was not subscribed to the specified channel. */
static int pubsubUnsubscribePattern(redisClient *c, robj *pattern, int notify) {
    listNode *ln;
    pubsubPattern pat;
    int retval = 0;

    incrRefCount(pattern); /* Protect the object. May be the same we remove */
    if ((ln = listSearchKey(c->pubsub_patterns,pattern)) != NULL) {
        retval = 1;
        listDelNode(c->pubsub_patterns,ln);
        pat.client = c;
        pat.pattern = pattern;
        ln = listSearchKey(server.pubsub_patterns,&pat);
        listDelNode(server.pubsub_patterns,ln);
    }
    /* Notify the client */
    if (notify) {
        addReply(c,shared.mbulk3);
        addReply(c,shared.punsubscribebulk);
        addReplyBulk(c,pattern);
        addReplyLongLong(c,dictSize(c->pubsub_channels)+
                       listLength(c->pubsub_patterns));
    }
    decrRefCount(pattern);
    return retval;
}

/* Unsubscribe from all the channels. Return the number of channels the
 * client was subscribed from. */
static int pubsubUnsubscribeAllChannels(redisClient *c, int notify) {
    dictIterator *di = dictGetIterator(c->pubsub_channels);
    dictEntry *de;
    int count = 0;

    while((de = dictNext(di)) != NULL) {
        robj *channel = dictGetEntryKey(de);

        count += pubsubUnsubscribeChannel(c,channel,notify);
    }
    dictReleaseIterator(di);
    return count;
}

/* Unsubscribe from all the patterns. Return the number of patterns the
 * client was subscribed from. */
static int pubsubUnsubscribeAllPatterns(redisClient *c, int notify) {
    listNode *ln;
    listIter li;
    int count = 0;

    listRewind(c->pubsub_patterns,&li);
    while ((ln = listNext(&li)) != NULL) {
        robj *pattern = ln->value;

        count += pubsubUnsubscribePattern(c,pattern,notify);
    }
    return count;
}

/* Publish a message */
static int pubsubPublishMessage(robj *channel, robj *message) {
    int receivers = 0;
    struct dictEntry *de;
    listNode *ln;
    listIter li;

    /* Send to clients listening for that channel */
    de = dictFind(server.pubsub_channels,channel);
    if (de) {
        list *list = dictGetEntryVal(de);
        listNode *ln;
        listIter li;

        listRewind(list,&li);
        while ((ln = listNext(&li)) != NULL) {
            redisClient *c = ln->value;

            addReply(c,shared.mbulk3);
            addReply(c,shared.messagebulk);
            addReplyBulk(c,channel);
            addReplyBulk(c,message);
            receivers++;
        }
    }
    /* Send to clients listening to matching channels */
    if (listLength(server.pubsub_patterns)) {
        listRewind(server.pubsub_patterns,&li);
        channel = getDecodedObject(channel);
        while ((ln = listNext(&li)) != NULL) {
            pubsubPattern *pat = ln->value;

            if (stringmatchlen((char*)pat->pattern->ptr,
                                sdslen(pat->pattern->ptr),
                                (char*)channel->ptr,
                                sdslen(channel->ptr),0)) {
                addReply(pat->client,shared.mbulk4);
                addReply(pat->client,shared.pmessagebulk);
                addReplyBulk(pat->client,pat->pattern);
                addReplyBulk(pat->client,channel);
                addReplyBulk(pat->client,message);
                receivers++;
            }
        }
        decrRefCount(channel);
    }
    return receivers;
}

static void subscribeCommand(redisClient *c) {
    int j;

    for (j = 1; j < c->argc; j++)
        pubsubSubscribeChannel(c,c->argv[j]);
}

static void unsubscribeCommand(redisClient *c) {
    if (c->argc == 1) {
        pubsubUnsubscribeAllChannels(c,1);
        return;
    } else {
        int j;

        for (j = 1; j < c->argc; j++)
            pubsubUnsubscribeChannel(c,c->argv[j],1);
    }
}

static void psubscribeCommand(redisClient *c) {
    int j;

    for (j = 1; j < c->argc; j++)
        pubsubSubscribePattern(c,c->argv[j]);
}

static void punsubscribeCommand(redisClient *c) {
    if (c->argc == 1) {
        pubsubUnsubscribeAllPatterns(c,1);
        return;
    } else {
        int j;

        for (j = 1; j < c->argc; j++)
            pubsubUnsubscribePattern(c,c->argv[j],1);
    }
}

static void publishCommand(redisClient *c) {
    int receivers = pubsubPublishMessage(c->argv[1],c->argv[2]);
    addReplyLongLong(c,receivers);
}

/* ===================== WATCH (CAS alike for MULTI/EXEC) ===================
 *
 * The implementation uses a per-DB hash table mapping keys to list of clients
 * WATCHing those keys, so that given a key that is going to be modified
 * we can mark all the associated clients as dirty.
 *
 * Also every client contains a list of WATCHed keys so that's possible to
 * un-watch such keys when the client is freed or when UNWATCH is called. */

/* In the client->watched_keys list we need to use watchedKey structures
 * as in order to identify a key in Redis we need both the key name and the
 * DB */
typedef struct watchedKey {
    robj *key;
    redisDb *db;
} watchedKey;

/* Watch for the specified key */
static void watchForKey(redisClient *c, robj *key) {
    list *clients = NULL;
    listIter li;
    listNode *ln;
    watchedKey *wk;

    /* Check if we are already watching for this key */
    listRewind(c->watched_keys,&li);
    while((ln = listNext(&li))) {
        wk = listNodeValue(ln);
        if (wk->db == c->db && equalStringObjects(key,wk->key))
            return; /* Key already watched */
    }
    /* This key is not already watched in this DB. Let's add it */
    clients = dictFetchValue(c->db->watched_keys,key);
    if (!clients) { 
        clients = listCreate();
        dictAdd(c->db->watched_keys,key,clients);
        incrRefCount(key);
    }
    listAddNodeTail(clients,c);
    /* Add the new key to the lits of keys watched by this client */
    wk = zmalloc(sizeof(*wk));
    wk->key = key;
    wk->db = c->db;
    incrRefCount(key);
    listAddNodeTail(c->watched_keys,wk);
}

/* Unwatch all the keys watched by this client. To clean the EXEC dirty
 * flag is up to the caller. */
static void unwatchAllKeys(redisClient *c) {
    listIter li;
    listNode *ln;

    if (listLength(c->watched_keys) == 0) return;
    listRewind(c->watched_keys,&li);
    while((ln = listNext(&li))) {
        list *clients;
        watchedKey *wk;

        /* Lookup the watched key -> clients list and remove the client
         * from the list */
        wk = listNodeValue(ln);
        clients = dictFetchValue(wk->db->watched_keys, wk->key);
        assert(clients != NULL);
        listDelNode(clients,listSearchKey(clients,c));
        /* Kill the entry at all if this was the only client */
        if (listLength(clients) == 0)
            dictDelete(wk->db->watched_keys, wk->key);
        /* Remove this watched key from the client->watched list */
        listDelNode(c->watched_keys,ln);
        decrRefCount(wk->key);
        zfree(wk);
    }
}

/* "Touch" a key, so that if this key is being WATCHed by some client the
 * next EXEC will fail. */
static void touchWatchedKey(redisDb *db, robj *key) {
    list *clients;
    listIter li;
    listNode *ln;

    if (dictSize(db->watched_keys) == 0) return;
    clients = dictFetchValue(db->watched_keys, key);
    if (!clients) return;

    /* Mark all the clients watching this key as REDIS_DIRTY_CAS */
    /* Check if we are already watching for this key */
    listRewind(clients,&li);
    while((ln = listNext(&li))) {
        redisClient *c = listNodeValue(ln);

        c->flags |= REDIS_DIRTY_CAS;
    }
}

/* On FLUSHDB or FLUSHALL all the watched keys that are present before the
 * flush but will be deleted as effect of the flushing operation should
 * be touched. "dbid" is the DB that's getting the flush. -1 if it is
 * a FLUSHALL operation (all the DBs flushed). */
static void touchWatchedKeysOnFlush(int dbid) {
    listIter li1, li2;
    listNode *ln;

    /* For every client, check all the waited keys */
    listRewind(server.clients,&li1);
    while((ln = listNext(&li1))) {
        redisClient *c = listNodeValue(ln);
        listRewind(c->watched_keys,&li2);
        while((ln = listNext(&li2))) {
            watchedKey *wk = listNodeValue(ln);

            /* For every watched key matching the specified DB, if the
             * key exists, mark the client as dirty, as the key will be
             * removed. */
            if (dbid == -1 || wk->db->id == dbid) {
                if (dictFind(wk->db->dict, wk->key->ptr) != NULL)
                    c->flags |= REDIS_DIRTY_CAS;
            }
        }
    }
}

static void watchCommand(redisClient *c) {
    int j;

    if (c->flags & REDIS_MULTI) {
        addReplySds(c,sdsnew("-ERR WATCH inside MULTI is not allowed\r\n"));
        return;
    }
    for (j = 1; j < c->argc; j++)
        watchForKey(c,c->argv[j]);
    addReply(c,shared.ok);
}

static void unwatchCommand(redisClient *c) {
    unwatchAllKeys(c);
    c->flags &= (~REDIS_DIRTY_CAS);
    addReply(c,shared.ok);
}

/* ================================= Debugging ============================== */

/* Compute the sha1 of string at 's' with 'len' bytes long.
 * The SHA1 is then xored againt the string pointed by digest.
 * Since xor is commutative, this operation is used in order to
 * "add" digests relative to unordered elements.
 *
 * So digest(a,b,c,d) will be the same of digest(b,a,c,d) */
static void xorDigest(unsigned char *digest, void *ptr, size_t len) {
    SHA1_CTX ctx;
    unsigned char hash[20], *s = ptr;
    int j;

    SHA1Init(&ctx);
    SHA1Update(&ctx,s,len);
    SHA1Final(hash,&ctx);

    for (j = 0; j < 20; j++)
        digest[j] ^= hash[j];
}

static void xorObjectDigest(unsigned char *digest, robj *o) {
    o = getDecodedObject(o);
    xorDigest(digest,o->ptr,sdslen(o->ptr));
    decrRefCount(o);
}

/* This function instead of just computing the SHA1 and xoring it
 * against diget, also perform the digest of "digest" itself and
 * replace the old value with the new one.
 *
 * So the final digest will be:
 *
 * digest = SHA1(digest xor SHA1(data))
 *
 * This function is used every time we want to preserve the order so
 * that digest(a,b,c,d) will be different than digest(b,c,d,a)
 *
 * Also note that mixdigest("foo") followed by mixdigest("bar")
 * will lead to a different digest compared to "fo", "obar".
 */
static void mixDigest(unsigned char *digest, void *ptr, size_t len) {
    SHA1_CTX ctx;
    char *s = ptr;

    xorDigest(digest,s,len);
    SHA1Init(&ctx);
    SHA1Update(&ctx,digest,20);
    SHA1Final(digest,&ctx);
}

static void mixObjectDigest(unsigned char *digest, robj *o) {
    o = getDecodedObject(o);
    mixDigest(digest,o->ptr,sdslen(o->ptr));
    decrRefCount(o);
}

/* Compute the dataset digest. Since keys, sets elements, hashes elements
 * are not ordered, we use a trick: every aggregate digest is the xor
 * of the digests of their elements. This way the order will not change
 * the result. For list instead we use a feedback entering the output digest
 * as input in order to ensure that a different ordered list will result in
 * a different digest. */
static void computeDatasetDigest(unsigned char *final) {
    unsigned char digest[20];
    char buf[128];
    dictIterator *di = NULL;
    dictEntry *de;
    int j;
    uint32_t aux;

    memset(final,0,20); /* Start with a clean result */

    for (j = 0; j < server.dbnum; j++) {
        redisDb *db = server.db+j;

        if (dictSize(db->dict) == 0) continue;
        di = dictGetIterator(db->dict);

        /* hash the DB id, so the same dataset moved in a different
         * DB will lead to a different digest */
        aux = htonl(j);
        mixDigest(final,&aux,sizeof(aux));

        /* Iterate this DB writing every entry */
        while((de = dictNext(di)) != NULL) {
            sds key;
            robj *keyobj, *o;
            time_t expiretime;

            memset(digest,0,20); /* This key-val digest */
            key = dictGetEntryKey(de);
            keyobj = createStringObject(key,sdslen(key));

            mixDigest(digest,key,sdslen(key));

            /* Make sure the key is loaded if VM is active */
            o = lookupKeyRead(db,keyobj);

            aux = htonl(o->type);
            mixDigest(digest,&aux,sizeof(aux));
            expiretime = getExpire(db,keyobj);

            /* Save the key and associated value */
            if (o->type == REDIS_STRING) {
                mixObjectDigest(digest,o);
            } else if (o->type == REDIS_LIST) {
                lIterator *li = lInitIterator(o,0,REDIS_TAIL);
                lEntry entry;
                while(lNext(li,&entry)) {
                    robj *eleobj = lGet(&entry);
                    mixObjectDigest(digest,eleobj);
                    decrRefCount(eleobj);
                }
                lReleaseIterator(li);
            } else if (o->type == REDIS_SET) {
                dict *set = o->ptr;
                dictIterator *di = dictGetIterator(set);
                dictEntry *de;

                while((de = dictNext(di)) != NULL) {
                    robj *eleobj = dictGetEntryKey(de);

                    xorObjectDigest(digest,eleobj);
                }
                dictReleaseIterator(di);
            } else if (o->type == REDIS_ZSET) {
                zset *zs = o->ptr;
                dictIterator *di = dictGetIterator(zs->dict);
                dictEntry *de;

                while((de = dictNext(di)) != NULL) {
                    robj *eleobj = dictGetEntryKey(de);
                    double *score = dictGetEntryVal(de);
                    unsigned char eledigest[20];

                    snprintf(buf,sizeof(buf),"%.17g",*score);
                    memset(eledigest,0,20);
                    mixObjectDigest(eledigest,eleobj);
                    mixDigest(eledigest,buf,strlen(buf));
                    xorDigest(digest,eledigest,20);
                }
                dictReleaseIterator(di);
            } else if (o->type == REDIS_HASH) {
                hashIterator *hi;
                robj *obj;

                hi = hashInitIterator(o);
                while (hashNext(hi) != REDIS_ERR) {
                    unsigned char eledigest[20];

                    memset(eledigest,0,20);
                    obj = hashCurrent(hi,REDIS_HASH_KEY);
                    mixObjectDigest(eledigest,obj);
                    decrRefCount(obj);
                    obj = hashCurrent(hi,REDIS_HASH_VALUE);
                    mixObjectDigest(eledigest,obj);
                    decrRefCount(obj);
                    xorDigest(digest,eledigest,20);
                }
                hashReleaseIterator(hi);
            } else {
                redisPanic("Unknown object type");
            }
            /* If the key has an expire, add it to the mix */
            if (expiretime != -1) xorDigest(digest,"!!expire!!",10);
            /* We can finally xor the key-val digest to the final digest */
            xorDigest(final,digest,20);
            decrRefCount(keyobj);
        }
        dictReleaseIterator(di);
    }
}

static void debugCommand(redisClient *c) {
    if (!strcasecmp(c->argv[1]->ptr,"segfault")) {
        *((char*)-1) = 'x';
    } else if (!strcasecmp(c->argv[1]->ptr,"reload")) {
        if (rdbSave(server.dbfilename) != REDIS_OK) {
            addReply(c,shared.err);
            return;
        }
        emptyDb();
        if (rdbLoad(server.dbfilename) != REDIS_OK) {
            addReply(c,shared.err);
            return;
        }
        redisLog(REDIS_WARNING,"DB reloaded by DEBUG RELOAD");
        addReply(c,shared.ok);
    } else if (!strcasecmp(c->argv[1]->ptr,"loadaof")) {
        emptyDb();
        if (loadAppendOnlyFile(server.appendfilename) != REDIS_OK) {
            addReply(c,shared.err);
            return;
        }
        redisLog(REDIS_WARNING,"Append Only File loaded by DEBUG LOADAOF");
        addReply(c,shared.ok);
    } else if (!strcasecmp(c->argv[1]->ptr,"object") && c->argc == 3) {
        dictEntry *de = dictFind(c->db->dict,c->argv[2]->ptr);
        robj *val;

        if (!de) {
            addReply(c,shared.nokeyerr);
            return;
        }
        val = dictGetEntryVal(de);
        if (!server.vm_enabled || (val->storage == REDIS_VM_MEMORY ||
                                   val->storage == REDIS_VM_SWAPPING)) {
            char *strenc;
            char buf[128];

            if (val->encoding < (sizeof(strencoding)/sizeof(char*))) {
                strenc = strencoding[val->encoding];
            } else {
                snprintf(buf,64,"unknown encoding %d\n", val->encoding);
                strenc = buf;
            }
            addReplySds(c,sdscatprintf(sdsempty(),
                "+Value at:%p refcount:%d "
                "encoding:%s serializedlength:%lld\r\n",
                (void*)val, val->refcount,
                strenc, (long long) rdbSavedObjectLen(val,NULL)));
        } else {
            vmpointer *vp = (vmpointer*) val;
            addReplySds(c,sdscatprintf(sdsempty(),
                "+Value swapped at: page %llu "
                "using %llu pages\r\n",
                (unsigned long long) vp->page,
                (unsigned long long) vp->usedpages));
        }
    } else if (!strcasecmp(c->argv[1]->ptr,"swapin") && c->argc == 3) {
        lookupKeyRead(c->db,c->argv[2]);
        addReply(c,shared.ok);
    } else if (!strcasecmp(c->argv[1]->ptr,"swapout") && c->argc == 3) {
        dictEntry *de = dictFind(c->db->dict,c->argv[2]->ptr);
        robj *val;
        vmpointer *vp;

        if (!server.vm_enabled) {
            addReplySds(c,sdsnew("-ERR Virtual Memory is disabled\r\n"));
            return;
        }
        if (!de) {
            addReply(c,shared.nokeyerr);
            return;
        }
        val = dictGetEntryVal(de);
        /* Swap it */
        if (val->storage != REDIS_VM_MEMORY) {
            addReplySds(c,sdsnew("-ERR This key is not in memory\r\n"));
        } else if (val->refcount != 1) {
            addReplySds(c,sdsnew("-ERR Object is shared\r\n"));
        } else if ((vp = vmSwapObjectBlocking(val)) != NULL) {
            dictGetEntryVal(de) = vp;
            addReply(c,shared.ok);
        } else {
            addReply(c,shared.err);
        }
    } else if (!strcasecmp(c->argv[1]->ptr,"populate") && c->argc == 3) {
        long keys, j;
        robj *key, *val;
        char buf[128];

        if (getLongFromObjectOrReply(c, c->argv[2], &keys, NULL) != REDIS_OK)
            return;
        for (j = 0; j < keys; j++) {
            snprintf(buf,sizeof(buf),"key:%lu",j);
            key = createStringObject(buf,strlen(buf));
            if (lookupKeyRead(c->db,key) != NULL) {
                decrRefCount(key);
                continue;
            }
            snprintf(buf,sizeof(buf),"value:%lu",j);
            val = createStringObject(buf,strlen(buf));
            dbAdd(c->db,key,val);
            decrRefCount(key);
        }
        addReply(c,shared.ok);
    } else if (!strcasecmp(c->argv[1]->ptr,"digest") && c->argc == 2) {
        unsigned char digest[20];
        sds d = sdsnew("+");
        int j;

        computeDatasetDigest(digest);
        for (j = 0; j < 20; j++)
            d = sdscatprintf(d, "%02x",digest[j]);

        d = sdscatlen(d,"\r\n",2);
        addReplySds(c,d);
    } else {
        addReplySds(c,sdsnew(
            "-ERR Syntax error, try DEBUG [SEGFAULT|OBJECT <key>|SWAPIN <key>|SWAPOUT <key>|RELOAD]\r\n"));
    }
}

static void _redisAssert(char *estr, char *file, int line) {
    redisLog(REDIS_WARNING,"=== ASSERTION FAILED ===");
    redisLog(REDIS_WARNING,"==> %s:%d '%s' is not true",file,line,estr);
#ifdef HAVE_BACKTRACE
    redisLog(REDIS_WARNING,"(forcing SIGSEGV in order to print the stack trace)");
    *((char*)-1) = 'x';
#endif
}

static void _redisPanic(char *msg, char *file, int line) {
    redisLog(REDIS_WARNING,"!!! Software Failure. Press left mouse button to continue");
    redisLog(REDIS_WARNING,"Guru Meditation: %s #%s:%d",msg,file,line);
#ifdef HAVE_BACKTRACE
    redisLog(REDIS_WARNING,"(forcing SIGSEGV in order to print the stack trace)");
    *((char*)-1) = 'x';
#endif
}

/* =================================== Main! ================================ */

#ifdef __linux__
int linuxOvercommitMemoryValue(void) {
    FILE *fp = fopen("/proc/sys/vm/overcommit_memory","r");
    char buf[64];

    if (!fp) return -1;
    if (fgets(buf,64,fp) == NULL) {
        fclose(fp);
        return -1;
    }
    fclose(fp);

    return atoi(buf);
}

void linuxOvercommitMemoryWarning(void) {
    if (linuxOvercommitMemoryValue() == 0) {
        redisLog(REDIS_WARNING,"WARNING overcommit_memory is set to 0! Background save may fail under low memory condition. To fix this issue add 'vm.overcommit_memory = 1' to /etc/sysctl.conf and then reboot or run the command 'sysctl vm.overcommit_memory=1' for this to take effect.");
    }
}
#endif /* __linux__ */

static void daemonize(void) {
    int fd;
    FILE *fp;

    if (fork() != 0) exit(0); /* parent exits */
    setsid(); /* create a new session */

    /* Every output goes to /dev/null. If Redis is daemonized but
     * the 'logfile' is set to 'stdout' in the configuration file
     * it will not log at all. */
    if ((fd = open("/dev/null", O_RDWR, 0)) != -1) {
        dup2(fd, STDIN_FILENO);
        dup2(fd, STDOUT_FILENO);
        dup2(fd, STDERR_FILENO);
        if (fd > STDERR_FILENO) close(fd);
    }
    /* Try to write the pid file */
    fp = fopen(server.pidfile,"w");
    if (fp) {
        fprintf(fp,"%d\n",getpid());
        fclose(fp);
    }
}

static void version() {
    printf("Redis server version %s (%s:%d)\n", REDIS_VERSION,
        REDIS_GIT_SHA1, atoi(REDIS_GIT_DIRTY) > 0);
    exit(0);
}

static void usage() {
    fprintf(stderr,"Usage: ./redis-server [/path/to/redis.conf]\n");
    fprintf(stderr,"       ./redis-server - (read config from stdin)\n");
    exit(1);
}

int main(int argc, char **argv) {
    time_t start;

    initServerConfig();
    sortCommandTable();
    if (argc == 2) {
        if (strcmp(argv[1], "-v") == 0 ||
            strcmp(argv[1], "--version") == 0) version();
        if (strcmp(argv[1], "--help") == 0) usage();
        resetServerSaveParams();
        loadServerConfig(argv[1]);
    } else if ((argc > 2)) {
        usage();
    } else {
        redisLog(REDIS_WARNING,"Warning: no config file specified, using the default config. In order to specify a config file use 'redis-server /path/to/redis.conf'");
    }
    if (server.daemonize) daemonize();
    initServer();
    redisLog(REDIS_NOTICE,"Server started, Redis version " REDIS_VERSION);
#ifdef __linux__
    linuxOvercommitMemoryWarning();
#endif
    start = time(NULL);
    if (server.appendonly) {
        if (loadAppendOnlyFile(server.appendfilename) == REDIS_OK)
            redisLog(REDIS_NOTICE,"DB loaded from append only file: %ld seconds",time(NULL)-start);
    } else {
        if (rdbLoad(server.dbfilename) == REDIS_OK)
            redisLog(REDIS_NOTICE,"DB loaded from disk: %ld seconds",time(NULL)-start);
    }
    redisLog(REDIS_NOTICE,"The server is now ready to accept connections on port %d", server.port);
    aeSetBeforeSleepProc(server.el,beforeSleep);
    aeMain(server.el);
    aeDeleteEventLoop(server.el);
    return 0;
}

/* ============================= Backtrace support ========================= */

#ifdef HAVE_BACKTRACE
static char *findFuncName(void *pointer, unsigned long *offset);

static void *getMcontextEip(ucontext_t *uc) {
#if defined(__FreeBSD__)
    return (void*) uc->uc_mcontext.mc_eip;
#elif defined(__dietlibc__)
    return (void*) uc->uc_mcontext.eip;
#elif defined(__APPLE__) && !defined(MAC_OS_X_VERSION_10_6)
  #if __x86_64__
    return (void*) uc->uc_mcontext->__ss.__rip;
  #else
    return (void*) uc->uc_mcontext->__ss.__eip;
  #endif
#elif defined(__APPLE__) && defined(MAC_OS_X_VERSION_10_6)
  #if defined(_STRUCT_X86_THREAD_STATE64) && !defined(__i386__)
    return (void*) uc->uc_mcontext->__ss.__rip;
  #else
    return (void*) uc->uc_mcontext->__ss.__eip;
  #endif
#elif defined(__i386__) || defined(__X86_64__) || defined(__x86_64__)
    return (void*) uc->uc_mcontext.gregs[REG_EIP]; /* Linux 32/64 bit */
#elif defined(__ia64__) /* Linux IA64 */
    return (void*) uc->uc_mcontext.sc_ip;
#else
    return NULL;
#endif
}

static void segvHandler(int sig, siginfo_t *info, void *secret) {
    void *trace[100];
    char **messages = NULL;
    int i, trace_size = 0;
    unsigned long offset=0;
    ucontext_t *uc = (ucontext_t*) secret;
    sds infostring;
    REDIS_NOTUSED(info);

    redisLog(REDIS_WARNING,
        "======= Ooops! Redis %s got signal: -%d- =======", REDIS_VERSION, sig);
    infostring = genRedisInfoString();
    redisLog(REDIS_WARNING, "%s",infostring);
    /* It's not safe to sdsfree() the returned string under memory
     * corruption conditions. Let it leak as we are going to abort */

    trace_size = backtrace(trace, 100);
    /* overwrite sigaction with caller's address */
    if (getMcontextEip(uc) != NULL) {
        trace[1] = getMcontextEip(uc);
    }
    messages = backtrace_symbols(trace, trace_size);

    for (i=1; i<trace_size; ++i) {
        char *fn = findFuncName(trace[i], &offset), *p;

        p = strchr(messages[i],'+');
        if (!fn || (p && ((unsigned long)strtol(p+1,NULL,10)) < offset)) {
            redisLog(REDIS_WARNING,"%s", messages[i]);
        } else {
            redisLog(REDIS_WARNING,"%d redis-server %p %s + %d", i, trace[i], fn, (unsigned int)offset);
        }
    }
    /* free(messages); Don't call free() with possibly corrupted memory. */
    _exit(0);
}

static void sigtermHandler(int sig) {
    REDIS_NOTUSED(sig);

    redisLog(REDIS_WARNING,"SIGTERM received, scheduling shutting down...");
    server.shutdown_asap = 1;
}

static void setupSigSegvAction(void) {
    struct sigaction act;

    sigemptyset (&act.sa_mask);
    /* When the SA_SIGINFO flag is set in sa_flags then sa_sigaction
     * is used. Otherwise, sa_handler is used */
    act.sa_flags = SA_NODEFER | SA_ONSTACK | SA_RESETHAND | SA_SIGINFO;
    act.sa_sigaction = segvHandler;
    sigaction (SIGSEGV, &act, NULL);
    sigaction (SIGBUS, &act, NULL);
    sigaction (SIGFPE, &act, NULL);
    sigaction (SIGILL, &act, NULL);
    sigaction (SIGBUS, &act, NULL);

    act.sa_flags = SA_NODEFER | SA_ONSTACK | SA_RESETHAND;
    act.sa_handler = sigtermHandler;
    sigaction (SIGTERM, &act, NULL);
    return;
}

#include "staticsymbols.h"
/* This function try to convert a pointer into a function name. It's used in
 * oreder to provide a backtrace under segmentation fault that's able to
 * display functions declared as static (otherwise the backtrace is useless). */
static char *findFuncName(void *pointer, unsigned long *offset){
    int i, ret = -1;
    unsigned long off, minoff = 0;

    /* Try to match against the Symbol with the smallest offset */
    for (i=0; symsTable[i].pointer; i++) {
        unsigned long lp = (unsigned long) pointer;

        if (lp != (unsigned long)-1 && lp >= symsTable[i].pointer) {
            off=lp-symsTable[i].pointer;
            if (ret < 0 || off < minoff) {
                minoff=off;
                ret=i;
            }
        }
    }
    if (ret == -1) return NULL;
    *offset = minoff;
    return symsTable[ret].name;
}
#else /* HAVE_BACKTRACE */
static void setupSigSegvAction(void) {
}
#endif /* HAVE_BACKTRACE */



/* The End */


<|MERGE_RESOLUTION|>--- conflicted
+++ resolved
@@ -134,7 +134,7 @@
 #define REDIS_ENCODING_ZIPLIST 5 /* Encoded as ziplist */
 
 static char* strencoding[] = {
-    "raw", "int", "zipmap", "hashtable"
+    "raw", "int", "hashtable", "zipmap", "list", "ziplist"
 };
 
 /* Object types only used for dumping to disk */
@@ -5084,21 +5084,8 @@
             addReply(c,shared.cone);
             return;
         }
-<<<<<<< HEAD
         lobj = createZiplistObject();
-        dictAdd(c->db->dict,c->argv[1],lobj);
-        incrRefCount(c->argv[1]);
-=======
-        lobj = createListObject();
-        list = lobj->ptr;
-        if (where == REDIS_HEAD) {
-            listAddNodeHead(list,c->argv[2]);
-        } else {
-            listAddNodeTail(list,c->argv[2]);
-        }
-        incrRefCount(c->argv[2]);
         dbAdd(c->db,c->argv[1],lobj);
->>>>>>> 22194a7f
     } else {
         if (lobj->type != REDIS_LIST) {
             addReply(c,shared.wrongtypeerr);
@@ -5207,16 +5194,9 @@
     if (value == NULL) {
         addReply(c,shared.nullbulk);
     } else {
-<<<<<<< HEAD
         addReplyBulk(c,value);
         decrRefCount(value);
-        if (lLength(o) == 0) deleteKey(c->db,c->argv[1]);
-=======
-        robj *ele = listNodeValue(ln);
-        addReplyBulk(c,ele);
-        listDelNode(list,ln);
-        if (listLength(list) == 0) dbDelete(c->db,c->argv[1]);
->>>>>>> 22194a7f
+        if (lLength(o) == 0) dbDelete(c->db,c->argv[1]);
         server.dirty++;
     }
 }
@@ -5315,11 +5295,7 @@
     } else {
         redisPanic("Unknown list encoding");
     }
-<<<<<<< HEAD
-    if (lLength(o) == 0) deleteKey(c->db,c->argv[1]);
-=======
-    if (listLength(list) == 0) dbDelete(c->db,c->argv[1]);
->>>>>>> 22194a7f
+    if (lLength(o) == 0) dbDelete(c->db,c->argv[1]);
     server.dirty++;
     addReply(c,shared.ok);
 }
@@ -5353,17 +5329,13 @@
             if (toremove && removed == toremove) break;
         }
     }
-<<<<<<< HEAD
     lReleaseIterator(li);
 
     /* Clean up raw encoded object */
     if (subject->encoding == REDIS_ENCODING_ZIPLIST)
         decrRefCount(obj);
 
-    if (lLength(subject) == 0) deleteKey(c->db,c->argv[1]);
-=======
-    if (listLength(list) == 0) dbDelete(c->db,c->argv[1]);
->>>>>>> 22194a7f
+    if (lLength(subject) == 0) dbDelete(c->db,c->argv[1]);
     addReplySds(c,sdscatprintf(sdsempty(),":%d\r\n",removed));
 }
 
@@ -5396,20 +5368,11 @@
 
         /* Add the element to the target list (unless it's directly
          * passed to some BLPOP-ing client */
-<<<<<<< HEAD
         if (!handleClientsWaitingListPush(c,c->argv[2],value)) {
             /* Create the list if the key does not exist */
             if (!dobj) {
                 dobj = createZiplistObject();
-                dictAdd(c->db->dict,c->argv[2],dobj);
-                incrRefCount(c->argv[2]);
-=======
-        if (!handleClientsWaitingListPush(c,c->argv[2],ele)) {
-            if (dobj == NULL) {
-                /* Create the list if the key does not exist */
-                dobj = createListObject();
                 dbAdd(c->db,c->argv[2],dobj);
->>>>>>> 22194a7f
             }
             lPush(dobj,value,REDIS_HEAD);
         }
@@ -5420,14 +5383,8 @@
         /* lPop returns an object with its refcount incremented */
         decrRefCount(value);
 
-<<<<<<< HEAD
         /* Delete the source list when it is empty */
-        if (lLength(sobj) == 0) deleteKey(c->db,c->argv[1]);
-=======
-        /* Finally remove the element from the source list */
-        listDelNode(srclist,ln);
-        if (listLength(srclist) == 0) dbDelete(c->db,c->argv[1]);
->>>>>>> 22194a7f
+        if (lLength(sobj) == 0) dbDelete(c->db,c->argv[1]);
         server.dirty++;
     }
 }
@@ -7545,13 +7502,7 @@
                 }
             }
         }
-<<<<<<< HEAD
-        if (dictReplace(c->db->dict,storekey,sobj)) {
-            incrRefCount(storekey);
-        }
-=======
-        dbReplace(c->db,storekey,listObject);
->>>>>>> 22194a7f
+        dbReplace(c->db,storekey,sobj);
         /* Note: we add 1 because the DB is dirty anyway since even if the
          * SORT result is empty a new key is set and maybe the old content
          * replaced. */
@@ -9012,7 +8963,7 @@
 
                     while(ziplistGet(p,&vstr,&vlen,&vlong)) {
                         if (fwrite(cmd,sizeof(cmd)-1,1,fp) == 0) goto werr;
-                        if (fwriteBulkObject(fp,key) == 0) goto werr;
+                        if (fwriteBulkObject(fp,&key) == 0) goto werr;
                         if (vstr) {
                             if (fwriteBulkString(fp,(char*)vstr,vlen) == 0)
                                 goto werr;
@@ -9031,18 +8982,12 @@
                     while((ln = listNext(&li))) {
                         robj *eleobj = listNodeValue(ln);
 
-<<<<<<< HEAD
                         if (fwrite(cmd,sizeof(cmd)-1,1,fp) == 0) goto werr;
-                        if (fwriteBulkObject(fp,key) == 0) goto werr;
+                        if (fwriteBulkObject(fp,&key) == 0) goto werr;
                         if (fwriteBulkObject(fp,eleobj) == 0) goto werr;
                     }
                 } else {
                     redisPanic("Unknown list encoding");
-=======
-                    if (fwrite(cmd,sizeof(cmd)-1,1,fp) == 0) goto werr;
-                    if (fwriteBulkObject(fp,&key) == 0) goto werr;
-                    if (fwriteBulkObject(fp,eleobj) == 0) goto werr;
->>>>>>> 22194a7f
                 }
             } else if (o->type == REDIS_SET) {
                 /* Emit the SADDs needed to rebuild the set */
@@ -9117,13 +9062,8 @@
                 /* If this key is already expired skip it */
                 if (expiretime < now) continue;
                 if (fwrite(cmd,sizeof(cmd)-1,1,fp) == 0) goto werr;
-<<<<<<< HEAD
-                if (fwriteBulkObject(fp,key) == 0) goto werr;
+                if (fwriteBulkObject(fp,&key) == 0) goto werr;
                 if (fwriteBulkLongLong(fp,expiretime) == 0) goto werr;
-=======
-                if (fwriteBulkObject(fp,&key) == 0) goto werr;
-                if (fwriteBulkLong(fp,expiretime) == 0) goto werr;
->>>>>>> 22194a7f
             }
             if (swapped) decrRefCount(o);
         }
