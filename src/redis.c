/*
 * Copyright (c) 2009-2010, Salvatore Sanfilippo <antirez at gmail dot com>
 * All rights reserved.
 *
 * Redistribution and use in source and binary forms, with or without
 * modification, are permitted provided that the following conditions are met:
 *
 *   * Redistributions of source code must retain the above copyright notice,
 *     this list of conditions and the following disclaimer.
 *   * Redistributions in binary form must reproduce the above copyright
 *     notice, this list of conditions and the following disclaimer in the
 *     documentation and/or other materials provided with the distribution.
 *   * Neither the name of Redis nor the names of its contributors may be used
 *     to endorse or promote products derived from this software without
 *     specific prior written permission.
 *
 * THIS SOFTWARE IS PROVIDED BY THE COPYRIGHT HOLDERS AND CONTRIBUTORS "AS IS"
 * AND ANY EXPRESS OR IMPLIED WARRANTIES, INCLUDING, BUT NOT LIMITED TO, THE
 * IMPLIED WARRANTIES OF MERCHANTABILITY AND FITNESS FOR A PARTICULAR PURPOSE
 * ARE DISCLAIMED. IN NO EVENT SHALL THE COPYRIGHT OWNER OR CONTRIBUTORS BE
 * LIABLE FOR ANY DIRECT, INDIRECT, INCIDENTAL, SPECIAL, EXEMPLARY, OR
 * CONSEQUENTIAL DAMAGES (INCLUDING, BUT NOT LIMITED TO, PROCUREMENT OF
 * SUBSTITUTE GOODS OR SERVICES; LOSS OF USE, DATA, OR PROFITS; OR BUSINESS
 * INTERRUPTION) HOWEVER CAUSED AND ON ANY THEORY OF LIABILITY, WHETHER IN
 * CONTRACT, STRICT LIABILITY, OR TORT (INCLUDING NEGLIGENCE OR OTHERWISE)
 * ARISING IN ANY WAY OUT OF THE USE OF THIS SOFTWARE, EVEN IF ADVISED OF THE
 * POSSIBILITY OF SUCH DAMAGE.
 */

#include "redis.h"
#include "slowlog.h"

#ifdef HAVE_BACKTRACE
#include <execinfo.h>
#include <ucontext.h>
#endif /* HAVE_BACKTRACE */

#include <time.h>
#include <signal.h>
#include <sys/wait.h>
#include <errno.h>
#include <assert.h>
#include <ctype.h>
#include <stdarg.h>
#include <arpa/inet.h>
#include <sys/stat.h>
#include <fcntl.h>
#include <sys/time.h>
#include <sys/resource.h>
#include <sys/uio.h>
#include <limits.h>
#include <float.h>
#include <math.h>
#include <sys/resource.h>

/* Our shared "common" objects */

struct sharedObjectsStruct shared;

/* Global vars that are actally used as constants. The following double
 * values are used for double on-disk serialization, and are initialized
 * at runtime to avoid strange compiler optimizations. */

double R_Zero, R_PosInf, R_NegInf, R_Nan;

/*================================= Globals ================================= */

/* Global vars */
struct redisServer server; /* server global state */
struct redisCommand *commandTable;
struct redisCommand redisCommandTable[] = {
    {"get",getCommand,2,0,NULL,1,1,1,0,0},
    {"set",setCommand,3,REDIS_CMD_DENYOOM,noPreloadGetKeys,1,1,1,0,0},
    {"setnx",setnxCommand,3,REDIS_CMD_DENYOOM,noPreloadGetKeys,1,1,1,0,0},
    {"setex",setexCommand,4,REDIS_CMD_DENYOOM,noPreloadGetKeys,2,2,1,0,0},
    {"append",appendCommand,3,REDIS_CMD_DENYOOM,NULL,1,1,1,0,0},
    {"strlen",strlenCommand,2,0,NULL,1,1,1,0,0},
    {"del",delCommand,-2,0,noPreloadGetKeys,1,-1,1,0,0},
    {"exists",existsCommand,2,0,NULL,1,1,1,0,0},
    {"setbit",setbitCommand,4,REDIS_CMD_DENYOOM,NULL,1,1,1,0,0},
    {"getbit",getbitCommand,3,0,NULL,1,1,1,0,0},
    {"setrange",setrangeCommand,4,REDIS_CMD_DENYOOM,NULL,1,1,1,0,0},
    {"getrange",getrangeCommand,4,0,NULL,1,1,1,0,0},
    {"substr",getrangeCommand,4,0,NULL,1,1,1,0,0},
    {"incr",incrCommand,2,REDIS_CMD_DENYOOM,NULL,1,1,1,0,0},
    {"decr",decrCommand,2,REDIS_CMD_DENYOOM,NULL,1,1,1,0,0},
    {"mget",mgetCommand,-2,0,NULL,1,-1,1,0,0},
    {"rpush",rpushCommand,-3,REDIS_CMD_DENYOOM,NULL,1,1,1,0,0},
    {"lpush",lpushCommand,-3,REDIS_CMD_DENYOOM,NULL,1,1,1,0,0},
    {"rpushx",rpushxCommand,3,REDIS_CMD_DENYOOM,NULL,1,1,1,0,0},
    {"lpushx",lpushxCommand,3,REDIS_CMD_DENYOOM,NULL,1,1,1,0,0},
    {"linsert",linsertCommand,5,REDIS_CMD_DENYOOM,NULL,1,1,1,0,0},
    {"rpop",rpopCommand,2,0,NULL,1,1,1,0,0},
    {"lpop",lpopCommand,2,0,NULL,1,1,1,0,0},
    {"brpop",brpopCommand,-3,0,NULL,1,1,1,0,0},
    {"brpoplpush",brpoplpushCommand,4,REDIS_CMD_DENYOOM,NULL,1,2,1,0,0},
    {"blpop",blpopCommand,-3,0,NULL,1,-2,1,0,0},
    {"llen",llenCommand,2,0,NULL,1,1,1,0,0},
    {"lindex",lindexCommand,3,0,NULL,1,1,1,0,0},
    {"lset",lsetCommand,4,REDIS_CMD_DENYOOM,NULL,1,1,1,0,0},
    {"lrange",lrangeCommand,4,0,NULL,1,1,1,0,0},
    {"ltrim",ltrimCommand,4,0,NULL,1,1,1,0,0},
    {"lrem",lremCommand,4,0,NULL,1,1,1,0,0},
    {"rpoplpush",rpoplpushCommand,3,REDIS_CMD_DENYOOM,NULL,1,2,1,0,0},
    {"sadd",saddCommand,-3,REDIS_CMD_DENYOOM,NULL,1,1,1,0,0},
    {"srem",sremCommand,-3,0,NULL,1,1,1,0,0},
    {"smove",smoveCommand,4,0,NULL,1,2,1,0,0},
    {"sismember",sismemberCommand,3,0,NULL,1,1,1,0,0},
    {"scard",scardCommand,2,0,NULL,1,1,1,0,0},
    {"spop",spopCommand,2,0,NULL,1,1,1,0,0},
    {"srandmember",srandmemberCommand,2,0,NULL,1,1,1,0,0},
    {"sinter",sinterCommand,-2,REDIS_CMD_DENYOOM,NULL,1,-1,1,0,0},
    {"sinterstore",sinterstoreCommand,-3,REDIS_CMD_DENYOOM,NULL,2,-1,1,0,0},
    {"sunion",sunionCommand,-2,REDIS_CMD_DENYOOM,NULL,1,-1,1,0,0},
    {"sunionstore",sunionstoreCommand,-3,REDIS_CMD_DENYOOM,NULL,2,-1,1,0,0},
    {"sdiff",sdiffCommand,-2,REDIS_CMD_DENYOOM,NULL,1,-1,1,0,0},
    {"sdiffstore",sdiffstoreCommand,-3,REDIS_CMD_DENYOOM,NULL,2,-1,1,0,0},
    {"smembers",sinterCommand,2,0,NULL,1,1,1,0,0},
    {"zadd",zaddCommand,-4,REDIS_CMD_DENYOOM,NULL,1,1,1,0,0},
    {"zincrby",zincrbyCommand,4,REDIS_CMD_DENYOOM,NULL,1,1,1,0,0},
    {"zrem",zremCommand,-3,0,NULL,1,1,1,0,0},
    {"zremrangebyscore",zremrangebyscoreCommand,4,0,NULL,1,1,1,0,0},
    {"zremrangebyrank",zremrangebyrankCommand,4,0,NULL,1,1,1,0,0},
    {"zunionstore",zunionstoreCommand,-4,REDIS_CMD_DENYOOM,zunionInterGetKeys,0,0,0,0,0},
    {"zinterstore",zinterstoreCommand,-4,REDIS_CMD_DENYOOM,zunionInterGetKeys,0,0,0,0,0},
    {"zrange",zrangeCommand,-4,0,NULL,1,1,1,0,0},
    {"zrangebyscore",zrangebyscoreCommand,-4,0,NULL,1,1,1,0,0},
    {"zrevrangebyscore",zrevrangebyscoreCommand,-4,0,NULL,1,1,1,0,0},
    {"zcount",zcountCommand,4,0,NULL,1,1,1,0,0},
    {"zrevrange",zrevrangeCommand,-4,0,NULL,1,1,1,0,0},
    {"zcard",zcardCommand,2,0,NULL,1,1,1,0,0},
    {"zscore",zscoreCommand,3,0,NULL,1,1,1,0,0},
    {"zrank",zrankCommand,3,0,NULL,1,1,1,0,0},
    {"zrevrank",zrevrankCommand,3,0,NULL,1,1,1,0,0},
    {"hset",hsetCommand,4,REDIS_CMD_DENYOOM,NULL,1,1,1,0,0},
    {"hsetnx",hsetnxCommand,4,REDIS_CMD_DENYOOM,NULL,1,1,1,0,0},
    {"hget",hgetCommand,3,0,NULL,1,1,1,0,0},
    {"hmset",hmsetCommand,-4,REDIS_CMD_DENYOOM,NULL,1,1,1,0,0},
    {"hmget",hmgetCommand,-3,0,NULL,1,1,1,0,0},
    {"hincrby",hincrbyCommand,4,REDIS_CMD_DENYOOM,NULL,1,1,1,0,0},
    {"hdel",hdelCommand,-3,0,NULL,1,1,1,0,0},
    {"hlen",hlenCommand,2,0,NULL,1,1,1,0,0},
    {"hkeys",hkeysCommand,2,0,NULL,1,1,1,0,0},
    {"hvals",hvalsCommand,2,0,NULL,1,1,1,0,0},
    {"hgetall",hgetallCommand,2,0,NULL,1,1,1,0,0},
    {"hexists",hexistsCommand,3,0,NULL,1,1,1,0,0},
    {"incrby",incrbyCommand,3,REDIS_CMD_DENYOOM,NULL,1,1,1,0,0},
    {"decrby",decrbyCommand,3,REDIS_CMD_DENYOOM,NULL,1,1,1,0,0},
    {"getset",getsetCommand,3,REDIS_CMD_DENYOOM,NULL,1,1,1,0,0},
    {"mset",msetCommand,-3,REDIS_CMD_DENYOOM,NULL,1,-1,2,0,0},
    {"msetnx",msetnxCommand,-3,REDIS_CMD_DENYOOM,NULL,1,-1,2,0,0},
    {"randomkey",randomkeyCommand,1,0,NULL,0,0,0,0,0},
    {"select",selectCommand,2,0,NULL,0,0,0,0,0},
    {"move",moveCommand,3,0,NULL,1,1,1,0,0},
    {"rename",renameCommand,3,0,renameGetKeys,1,2,1,0,0},
    {"renamenx",renamenxCommand,3,0,renameGetKeys,1,2,1,0,0},
    {"expire",expireCommand,3,0,NULL,1,1,1,0,0},
    {"expireat",expireatCommand,3,0,NULL,1,1,1,0,0},
    {"keys",keysCommand,2,0,NULL,0,0,0,0,0},
    {"dbsize",dbsizeCommand,1,0,NULL,0,0,0,0,0},
    {"auth",authCommand,2,0,NULL,0,0,0,0,0},
    {"ping",pingCommand,1,0,NULL,0,0,0,0,0},
    {"echo",echoCommand,2,0,NULL,0,0,0,0,0},
    {"save",saveCommand,1,0,NULL,0,0,0,0,0},
    {"bgsave",bgsaveCommand,1,0,NULL,0,0,0,0,0},
    {"bgrewriteaof",bgrewriteaofCommand,1,0,NULL,0,0,0,0,0},
    {"shutdown",shutdownCommand,1,0,NULL,0,0,0,0,0},
    {"lastsave",lastsaveCommand,1,0,NULL,0,0,0,0,0},
    {"type",typeCommand,2,0,NULL,1,1,1,0,0},
    {"multi",multiCommand,1,0,NULL,0,0,0,0,0},
    {"exec",execCommand,1,REDIS_CMD_DENYOOM,NULL,0,0,0,0,0},
    {"discard",discardCommand,1,0,NULL,0,0,0,0,0},
    {"sync",syncCommand,1,0,NULL,0,0,0,0,0},
    {"flushdb",flushdbCommand,1,0,NULL,0,0,0,0,0},
    {"flushall",flushallCommand,1,0,NULL,0,0,0,0,0},
    {"sort",sortCommand,-2,REDIS_CMD_DENYOOM,NULL,1,1,1,0,0},
    {"info",infoCommand,-1,0,NULL,0,0,0,0,0},
    {"monitor",monitorCommand,1,0,NULL,0,0,0,0,0},
    {"ttl",ttlCommand,2,0,NULL,1,1,1,0,0},
    {"persist",persistCommand,2,0,NULL,1,1,1,0,0},
    {"slaveof",slaveofCommand,3,0,NULL,0,0,0,0,0},
    {"debug",debugCommand,-2,0,NULL,0,0,0,0,0},
    {"config",configCommand,-2,0,NULL,0,0,0,0,0},
    {"subscribe",subscribeCommand,-2,0,NULL,0,0,0,0,0},
    {"unsubscribe",unsubscribeCommand,-1,0,NULL,0,0,0,0,0},
    {"psubscribe",psubscribeCommand,-2,0,NULL,0,0,0,0,0},
    {"punsubscribe",punsubscribeCommand,-1,0,NULL,0,0,0,0,0},
    {"publish",publishCommand,3,REDIS_CMD_FORCE_REPLICATION,NULL,0,0,0,0,0},
    {"watch",watchCommand,-2,0,noPreloadGetKeys,1,-1,1,0,0},
    {"unwatch",unwatchCommand,1,0,NULL,0,0,0,0,0},
    {"cluster",clusterCommand,-2,0,NULL,0,0,0,0,0},
    {"restore",restoreCommand,4,0,NULL,0,0,0,0,0},
    {"migrate",migrateCommand,6,0,NULL,0,0,0,0,0},
    {"dump",dumpCommand,2,0,NULL,0,0,0,0,0},
    {"object",objectCommand,-2,0,NULL,0,0,0,0,0},
    {"client",clientCommand,-2,0,NULL,0,0,0,0,0},
<<<<<<< HEAD
    {"eval",evalCommand,-3,REDIS_CMD_DENYOOM,zunionInterGetKeys,0,0,0,0,0},
    {"evalsha",evalShaCommand,-3,REDIS_CMD_DENYOOM,zunionInterGetKeys,0,0,0,0,0}
=======
    {"slowlog",slowlogCommand,-2,0,NULL,0,0,0,0,0}
>>>>>>> 34a8b517
};

/*============================ Utility functions ============================ */

/* Low level logging. To use only for very big messages, otherwise
 * redisLog() is to prefer. */
void redisLogRaw(int level, const char *msg) {
    const int syslogLevelMap[] = { LOG_DEBUG, LOG_INFO, LOG_NOTICE, LOG_WARNING };
    const char *c = ".-*#";
    time_t now = time(NULL);
    FILE *fp;
    char buf[64];
    int rawmode = (level & REDIS_LOG_RAW);

    level &= 0xff; /* clear flags */
    if (level < server.verbosity) return;

    fp = (server.logfile == NULL) ? stdout : fopen(server.logfile,"a");
    if (!fp) return;

    if (rawmode) {
        fprintf(fp,"%s",msg);
    } else {
        strftime(buf,sizeof(buf),"%d %b %H:%M:%S",localtime(&now));
        fprintf(fp,"[%d] %s %c %s\n",(int)getpid(),buf,c[level],msg);
    }
    fflush(fp);

    if (server.logfile) fclose(fp);

    if (server.syslog_enabled) syslog(syslogLevelMap[level], "%s", msg);
}

/* Like redisLogRaw() but with printf-alike support. This is the funciton that
 * is used across the code. The raw version is only used in order to dump
 * the INFO output on crash. */
void redisLog(int level, const char *fmt, ...) {
    va_list ap;
    char msg[REDIS_MAX_LOGMSG_LEN];

    if ((level&0xff) < server.verbosity) return;

    va_start(ap, fmt);
    vsnprintf(msg, sizeof(msg), fmt, ap);
    va_end(ap);

    redisLogRaw(level,msg);
}

/* Redis generally does not try to recover from out of memory conditions
 * when allocating objects or strings, it is not clear if it will be possible
 * to report this condition to the client since the networking layer itself
 * is based on heap allocation for send buffers, so we simply abort.
 * At least the code will be simpler to read... */
void oom(const char *msg) {
    redisLog(REDIS_WARNING, "%s: Out of memory\n",msg);
    sleep(1);
    abort();
}

/* Return the UNIX time in microseconds */
long long ustime(void) {
    struct timeval tv;
    long long ust;

    gettimeofday(&tv, NULL);
    ust = ((long long)tv.tv_sec)*1000000;
    ust += tv.tv_usec;
    return ust;
}

/*====================== Hash table type implementation  ==================== */

/* This is an hash table type that uses the SDS dynamic strings libary as
 * keys and radis objects as values (objects can hold SDS strings,
 * lists, sets). */

void dictVanillaFree(void *privdata, void *val)
{
    DICT_NOTUSED(privdata);
    zfree(val);
}

void dictListDestructor(void *privdata, void *val)
{
    DICT_NOTUSED(privdata);
    listRelease((list*)val);
}

int dictSdsKeyCompare(void *privdata, const void *key1,
        const void *key2)
{
    int l1,l2;
    DICT_NOTUSED(privdata);

    l1 = sdslen((sds)key1);
    l2 = sdslen((sds)key2);
    if (l1 != l2) return 0;
    return memcmp(key1, key2, l1) == 0;
}

/* A case insensitive version used for the command lookup table. */
int dictSdsKeyCaseCompare(void *privdata, const void *key1,
        const void *key2)
{
    DICT_NOTUSED(privdata);

    return strcasecmp(key1, key2) == 0;
}

void dictRedisObjectDestructor(void *privdata, void *val)
{
    DICT_NOTUSED(privdata);

    if (val == NULL) return; /* Values of swapped out keys as set to NULL */
    decrRefCount(val);
}

void dictSdsDestructor(void *privdata, void *val)
{
    DICT_NOTUSED(privdata);

    sdsfree(val);
}

int dictObjKeyCompare(void *privdata, const void *key1,
        const void *key2)
{
    const robj *o1 = key1, *o2 = key2;
    return dictSdsKeyCompare(privdata,o1->ptr,o2->ptr);
}

unsigned int dictObjHash(const void *key) {
    const robj *o = key;
    return dictGenHashFunction(o->ptr, sdslen((sds)o->ptr));
}

unsigned int dictSdsHash(const void *key) {
    return dictGenHashFunction((unsigned char*)key, sdslen((char*)key));
}

unsigned int dictSdsCaseHash(const void *key) {
    return dictGenCaseHashFunction((unsigned char*)key, sdslen((char*)key));
}

int dictEncObjKeyCompare(void *privdata, const void *key1,
        const void *key2)
{
    robj *o1 = (robj*) key1, *o2 = (robj*) key2;
    int cmp;

    if (o1->encoding == REDIS_ENCODING_INT &&
        o2->encoding == REDIS_ENCODING_INT)
            return o1->ptr == o2->ptr;

    o1 = getDecodedObject(o1);
    o2 = getDecodedObject(o2);
    cmp = dictSdsKeyCompare(privdata,o1->ptr,o2->ptr);
    decrRefCount(o1);
    decrRefCount(o2);
    return cmp;
}

unsigned int dictEncObjHash(const void *key) {
    robj *o = (robj*) key;

    if (o->encoding == REDIS_ENCODING_RAW) {
        return dictGenHashFunction(o->ptr, sdslen((sds)o->ptr));
    } else {
        if (o->encoding == REDIS_ENCODING_INT) {
            char buf[32];
            int len;

            len = ll2string(buf,32,(long)o->ptr);
            return dictGenHashFunction((unsigned char*)buf, len);
        } else {
            unsigned int hash;

            o = getDecodedObject(o);
            hash = dictGenHashFunction(o->ptr, sdslen((sds)o->ptr));
            decrRefCount(o);
            return hash;
        }
    }
}

/* Sets type and diskstore negative caching hash table */
dictType setDictType = {
    dictEncObjHash,            /* hash function */
    NULL,                      /* key dup */
    NULL,                      /* val dup */
    dictEncObjKeyCompare,      /* key compare */
    dictRedisObjectDestructor, /* key destructor */
    NULL                       /* val destructor */
};

/* Sorted sets hash (note: a skiplist is used in addition to the hash table) */
dictType zsetDictType = {
    dictEncObjHash,            /* hash function */
    NULL,                      /* key dup */
    NULL,                      /* val dup */
    dictEncObjKeyCompare,      /* key compare */
    dictRedisObjectDestructor, /* key destructor */
    NULL                       /* val destructor */
};

/* Db->dict, keys are sds strings, vals are Redis objects. */
dictType dbDictType = {
    dictSdsHash,                /* hash function */
    NULL,                       /* key dup */
    NULL,                       /* val dup */
    dictSdsKeyCompare,          /* key compare */
    dictSdsDestructor,          /* key destructor */
    dictRedisObjectDestructor   /* val destructor */
};

/* Db->expires */
dictType keyptrDictType = {
    dictSdsHash,               /* hash function */
    NULL,                      /* key dup */
    NULL,                      /* val dup */
    dictSdsKeyCompare,         /* key compare */
    NULL,                      /* key destructor */
    NULL                       /* val destructor */
};

/* Command table. sds string -> command struct pointer. */
dictType commandTableDictType = {
    dictSdsCaseHash,           /* hash function */
    NULL,                      /* key dup */
    NULL,                      /* val dup */
    dictSdsKeyCaseCompare,     /* key compare */
    dictSdsDestructor,         /* key destructor */
    NULL                       /* val destructor */
};

/* Hash type hash table (note that small hashes are represented with zimpaps) */
dictType hashDictType = {
    dictEncObjHash,             /* hash function */
    NULL,                       /* key dup */
    NULL,                       /* val dup */
    dictEncObjKeyCompare,       /* key compare */
    dictRedisObjectDestructor,  /* key destructor */
    dictRedisObjectDestructor   /* val destructor */
};

/* Keylist hash table type has unencoded redis objects as keys and
 * lists as values. It's used for blocking operations (BLPOP) and to
 * map swapped keys to a list of clients waiting for this keys to be loaded. */
dictType keylistDictType = {
    dictObjHash,                /* hash function */
    NULL,                       /* key dup */
    NULL,                       /* val dup */
    dictObjKeyCompare,          /* key compare */
    dictRedisObjectDestructor,  /* key destructor */
    dictListDestructor          /* val destructor */
};

/* Cluster nodes hash table, mapping nodes addresses 1.2.3.4:6379 to
 * clusterNode structures. */
dictType clusterNodesDictType = {
    dictSdsHash,                /* hash function */
    NULL,                       /* key dup */
    NULL,                       /* val dup */
    dictSdsKeyCompare,          /* key compare */
    dictSdsDestructor,          /* key destructor */
    NULL                        /* val destructor */
};

int htNeedsResize(dict *dict) {
    long long size, used;

    size = dictSlots(dict);
    used = dictSize(dict);
    return (size && used && size > DICT_HT_INITIAL_SIZE &&
            (used*100/size < REDIS_HT_MINFILL));
}

/* If the percentage of used slots in the HT reaches REDIS_HT_MINFILL
 * we resize the hash table to save memory */
void tryResizeHashTables(void) {
    int j;

    for (j = 0; j < server.dbnum; j++) {
        if (htNeedsResize(server.db[j].dict))
            dictResize(server.db[j].dict);
        if (htNeedsResize(server.db[j].expires))
            dictResize(server.db[j].expires);
    }
}

/* Our hash table implementation performs rehashing incrementally while
 * we write/read from the hash table. Still if the server is idle, the hash
 * table will use two tables for a long time. So we try to use 1 millisecond
 * of CPU time at every serverCron() loop in order to rehash some key. */
void incrementallyRehash(void) {
    int j;

    for (j = 0; j < server.dbnum; j++) {
        if (dictIsRehashing(server.db[j].dict)) {
            dictRehashMilliseconds(server.db[j].dict,1);
            break; /* already used our millisecond for this loop... */
        }
    }
}

/* This function is called once a background process of some kind terminates,
 * as we want to avoid resizing the hash tables when there is a child in order
 * to play well with copy-on-write (otherwise when a resize happens lots of
 * memory pages are copied). The goal of this function is to update the ability
 * for dict.c to resize the hash tables accordingly to the fact we have o not
 * running childs. */
void updateDictResizePolicy(void) {
    if (server.bgsavechildpid == -1 && server.bgrewritechildpid == -1)
        dictEnableResize();
    else
        dictDisableResize();
}

/* ======================= Cron: called every 100 ms ======================== */

/* Try to expire a few timed out keys. The algorithm used is adaptive and
 * will use few CPU cycles if there are few expiring keys, otherwise
 * it will get more aggressive to avoid that too much memory is used by
 * keys that can be removed from the keyspace. */
void activeExpireCycle(void) {
    int j;

    for (j = 0; j < server.dbnum; j++) {
        int expired;
        redisDb *db = server.db+j;

        /* Continue to expire if at the end of the cycle more than 25%
         * of the keys were expired. */
        do {
            long num = dictSize(db->expires);
            time_t now = time(NULL);

            expired = 0;
            if (num > REDIS_EXPIRELOOKUPS_PER_CRON)
                num = REDIS_EXPIRELOOKUPS_PER_CRON;
            while (num--) {
                dictEntry *de;
                time_t t;

                if ((de = dictGetRandomKey(db->expires)) == NULL) break;
                t = (time_t) dictGetEntryVal(de);
                if (now > t) {
                    sds key = dictGetEntryKey(de);
                    robj *keyobj = createStringObject(key,sdslen(key));

                    propagateExpire(db,keyobj);
                    dbDelete(db,keyobj);
                    decrRefCount(keyobj);
                    expired++;
                    server.stat_expiredkeys++;
                }
            }
        } while (expired > REDIS_EXPIRELOOKUPS_PER_CRON/4);
    }
}

void updateLRUClock(void) {
    server.lruclock = (time(NULL)/REDIS_LRU_CLOCK_RESOLUTION) &
                                                REDIS_LRU_CLOCK_MAX;
}

int serverCron(struct aeEventLoop *eventLoop, long long id, void *clientData) {
    int j, loops = server.cronloops;
    REDIS_NOTUSED(eventLoop);
    REDIS_NOTUSED(id);
    REDIS_NOTUSED(clientData);

    /* We take a cached value of the unix time in the global state because
     * with virtual memory and aging there is to store the current time
     * in objects at every object access, and accuracy is not needed.
     * To access a global var is faster than calling time(NULL) */
    server.unixtime = time(NULL);
    /* We have just 22 bits per object for LRU information.
     * So we use an (eventually wrapping) LRU clock with 10 seconds resolution.
     * 2^22 bits with 10 seconds resoluton is more or less 1.5 years.
     *
     * Note that even if this will wrap after 1.5 years it's not a problem,
     * everything will still work but just some object will appear younger
     * to Redis. But for this to happen a given object should never be touched
     * for 1.5 years.
     *
     * Note that you can change the resolution altering the
     * REDIS_LRU_CLOCK_RESOLUTION define.
     */
    updateLRUClock();

    /* Record the max memory used since the server was started. */
    if (zmalloc_used_memory() > server.stat_peak_memory)
        server.stat_peak_memory = zmalloc_used_memory();

    /* We received a SIGTERM, shutting down here in a safe way, as it is
     * not ok doing so inside the signal handler. */
    if (server.shutdown_asap) {
        if (prepareForShutdown() == REDIS_OK) exit(0);
        redisLog(REDIS_WARNING,"SIGTERM received but errors trying to shut down the server, check the logs for more information");
    }

    /* Show some info about non-empty databases */
    for (j = 0; j < server.dbnum; j++) {
        long long size, used, vkeys;

        size = dictSlots(server.db[j].dict);
        used = dictSize(server.db[j].dict);
        vkeys = dictSize(server.db[j].expires);
        if (!(loops % 50) && (used || vkeys)) {
            redisLog(REDIS_VERBOSE,"DB %d: %lld keys (%lld volatile) in %lld slots HT.",j,used,vkeys,size);
            /* dictPrintStats(server.dict); */
        }
    }

    /* We don't want to resize the hash tables while a bacground saving
     * is in progress: the saving child is created using fork() that is
     * implemented with a copy-on-write semantic in most modern systems, so
     * if we resize the HT while there is the saving child at work actually
     * a lot of memory movements in the parent will cause a lot of pages
     * copied. */
    if (server.bgsavechildpid == -1 && server.bgrewritechildpid == -1) {
        if (!(loops % 10)) tryResizeHashTables();
        if (server.activerehashing) incrementallyRehash();
    }

    /* Show information about connected clients */
    if (!(loops % 50)) {
        redisLog(REDIS_VERBOSE,"%d clients connected (%d slaves), %zu bytes in use",
            listLength(server.clients)-listLength(server.slaves),
            listLength(server.slaves),
            zmalloc_used_memory());
    }

    /* Close connections of timedout clients */
    if ((server.maxidletime && !(loops % 100)) || server.bpop_blocked_clients)
        closeTimedoutClients();

    /* Start a scheduled AOF rewrite if this was requested by the user while
     * a BGSAVE was in progress. */
    if (server.bgsavechildpid == -1 && server.bgrewritechildpid == -1 &&
        server.aofrewrite_scheduled)
    {
        rewriteAppendOnlyFileBackground();
    }

    /* Check if a background saving or AOF rewrite in progress terminated. */
    if (server.bgsavechildpid != -1 || server.bgrewritechildpid != -1) {
        int statloc;
        pid_t pid;

        if ((pid = wait3(&statloc,WNOHANG,NULL)) != 0) {
            int exitcode = WEXITSTATUS(statloc);
            int bysignal = 0;
            
            if (WIFSIGNALED(statloc)) bysignal = WTERMSIG(statloc);

            if (pid == server.bgsavechildpid) {
                backgroundSaveDoneHandler(exitcode,bysignal);
            } else {
                backgroundRewriteDoneHandler(exitcode,bysignal);
            }
            updateDictResizePolicy();
        }
    } else {
         time_t now = time(NULL);

        /* If there is not a background saving/rewrite in progress check if
         * we have to save/rewrite now */
         for (j = 0; j < server.saveparamslen; j++) {
            struct saveparam *sp = server.saveparams+j;

            if (server.dirty >= sp->changes &&
                now-server.lastsave > sp->seconds) {
                redisLog(REDIS_NOTICE,"%d changes in %d seconds. Saving...",
                    sp->changes, sp->seconds);
                rdbSaveBackground(server.dbfilename);
                break;
            }
         }

         /* Trigger an AOF rewrite if needed */
         if (server.bgsavechildpid == -1 &&
             server.bgrewritechildpid == -1 &&
             server.auto_aofrewrite_perc &&
             server.appendonly_current_size > server.auto_aofrewrite_min_size)
         {
            int base = server.auto_aofrewrite_base_size ?
                            server.auto_aofrewrite_base_size : 1;
            long long growth = (server.appendonly_current_size*100/base) - 100;
            if (growth >= server.auto_aofrewrite_perc) {
                redisLog(REDIS_NOTICE,"Starting automatic rewriting of AOF on %lld%% growth",growth);
                rewriteAppendOnlyFileBackground();
            }
         }
    }

    /* Expire a few keys per cycle, only if this is a master.
     * On slaves we wait for DEL operations synthesized by the master
     * in order to guarantee a strict consistency. */
    if (server.masterhost == NULL) activeExpireCycle();

    /* Replication cron function -- used to reconnect to master and
     * to detect transfer failures. */
    if (!(loops % 10)) replicationCron();

    /* Run other sub-systems specific cron jobs */
    if (server.cluster_enabled && !(loops % 10)) clusterCron();

    server.cronloops++;
    return 100;
}

/* This function gets called every time Redis is entering the
 * main loop of the event driven library, that is, before to sleep
 * for ready file descriptors. */
void beforeSleep(struct aeEventLoop *eventLoop) {
    REDIS_NOTUSED(eventLoop);
    listNode *ln;
    redisClient *c;

    /* Try to process pending commands for clients that were just unblocked. */
    while (listLength(server.unblocked_clients)) {
        ln = listFirst(server.unblocked_clients);
        redisAssert(ln != NULL);
        c = ln->value;
        listDelNode(server.unblocked_clients,ln);
        c->flags &= ~REDIS_UNBLOCKED;

        /* Process remaining data in the input buffer. */
        if (c->querybuf && sdslen(c->querybuf) > 0)
            processInputBuffer(c);
    }

    /* Write the AOF buffer on disk */
    flushAppendOnlyFile();
}

/* =========================== Server initialization ======================== */

void createSharedObjects(void) {
    int j;

    shared.crlf = createObject(REDIS_STRING,sdsnew("\r\n"));
    shared.ok = createObject(REDIS_STRING,sdsnew("+OK\r\n"));
    shared.err = createObject(REDIS_STRING,sdsnew("-ERR\r\n"));
    shared.emptybulk = createObject(REDIS_STRING,sdsnew("$0\r\n\r\n"));
    shared.czero = createObject(REDIS_STRING,sdsnew(":0\r\n"));
    shared.cone = createObject(REDIS_STRING,sdsnew(":1\r\n"));
    shared.cnegone = createObject(REDIS_STRING,sdsnew(":-1\r\n"));
    shared.nullbulk = createObject(REDIS_STRING,sdsnew("$-1\r\n"));
    shared.nullmultibulk = createObject(REDIS_STRING,sdsnew("*-1\r\n"));
    shared.emptymultibulk = createObject(REDIS_STRING,sdsnew("*0\r\n"));
    shared.pong = createObject(REDIS_STRING,sdsnew("+PONG\r\n"));
    shared.queued = createObject(REDIS_STRING,sdsnew("+QUEUED\r\n"));
    shared.wrongtypeerr = createObject(REDIS_STRING,sdsnew(
        "-ERR Operation against a key holding the wrong kind of value\r\n"));
    shared.nokeyerr = createObject(REDIS_STRING,sdsnew(
        "-ERR no such key\r\n"));
    shared.syntaxerr = createObject(REDIS_STRING,sdsnew(
        "-ERR syntax error\r\n"));
    shared.sameobjecterr = createObject(REDIS_STRING,sdsnew(
        "-ERR source and destination objects are the same\r\n"));
    shared.outofrangeerr = createObject(REDIS_STRING,sdsnew(
        "-ERR index out of range\r\n"));
    shared.noscripterr = createObject(REDIS_STRING,sdsnew(
        "-NOSCRIPT No matching script. Please use EVAL.\r\n"));
    shared.loadingerr = createObject(REDIS_STRING,sdsnew(
        "-LOADING Redis is loading the dataset in memory\r\n"));
    shared.space = createObject(REDIS_STRING,sdsnew(" "));
    shared.colon = createObject(REDIS_STRING,sdsnew(":"));
    shared.plus = createObject(REDIS_STRING,sdsnew("+"));
    shared.select0 = createStringObject("select 0\r\n",10);
    shared.select1 = createStringObject("select 1\r\n",10);
    shared.select2 = createStringObject("select 2\r\n",10);
    shared.select3 = createStringObject("select 3\r\n",10);
    shared.select4 = createStringObject("select 4\r\n",10);
    shared.select5 = createStringObject("select 5\r\n",10);
    shared.select6 = createStringObject("select 6\r\n",10);
    shared.select7 = createStringObject("select 7\r\n",10);
    shared.select8 = createStringObject("select 8\r\n",10);
    shared.select9 = createStringObject("select 9\r\n",10);
    shared.messagebulk = createStringObject("$7\r\nmessage\r\n",13);
    shared.pmessagebulk = createStringObject("$8\r\npmessage\r\n",14);
    shared.subscribebulk = createStringObject("$9\r\nsubscribe\r\n",15);
    shared.unsubscribebulk = createStringObject("$11\r\nunsubscribe\r\n",18);
    shared.psubscribebulk = createStringObject("$10\r\npsubscribe\r\n",17);
    shared.punsubscribebulk = createStringObject("$12\r\npunsubscribe\r\n",19);
    shared.mbulk3 = createStringObject("*3\r\n",4);
    shared.mbulk4 = createStringObject("*4\r\n",4);
    for (j = 0; j < REDIS_SHARED_INTEGERS; j++) {
        shared.integers[j] = createObject(REDIS_STRING,(void*)(long)j);
        shared.integers[j]->encoding = REDIS_ENCODING_INT;
    }
}

void initServerConfig() {
    server.port = REDIS_SERVERPORT;
    server.bindaddr = NULL;
    server.unixsocket = NULL;
    server.ipfd = -1;
    server.sofd = -1;
    server.dbnum = REDIS_DEFAULT_DBNUM;
    server.verbosity = REDIS_VERBOSE;
    server.maxidletime = REDIS_MAXIDLETIME;
    server.saveparams = NULL;
    server.loading = 0;
    server.logfile = NULL; /* NULL = log on standard output */
    server.syslog_enabled = 0;
    server.syslog_ident = zstrdup("redis");
    server.syslog_facility = LOG_LOCAL0;
    server.daemonize = 0;
    server.appendonly = 0;
    server.appendfsync = APPENDFSYNC_EVERYSEC;
    server.no_appendfsync_on_rewrite = 0;
    server.auto_aofrewrite_perc = REDIS_AUTO_AOFREWRITE_PERC;
    server.auto_aofrewrite_min_size = REDIS_AUTO_AOFREWRITE_MIN_SIZE;
    server.auto_aofrewrite_base_size = 0;
    server.aofrewrite_scheduled = 0;
    server.lastfsync = time(NULL);
    server.appendfd = -1;
    server.appendseldb = -1; /* Make sure the first time will not match */
    server.pidfile = zstrdup("/var/run/redis.pid");
    server.dbfilename = zstrdup("dump.rdb");
    server.appendfilename = zstrdup("appendonly.aof");
    server.requirepass = NULL;
    server.rdbcompression = 1;
    server.activerehashing = 1;
    server.maxclients = 0;
    server.bpop_blocked_clients = 0;
    server.maxmemory = 0;
    server.maxmemory_policy = REDIS_MAXMEMORY_VOLATILE_LRU;
    server.maxmemory_samples = 3;
    server.hash_max_zipmap_entries = REDIS_HASH_MAX_ZIPMAP_ENTRIES;
    server.hash_max_zipmap_value = REDIS_HASH_MAX_ZIPMAP_VALUE;
    server.list_max_ziplist_entries = REDIS_LIST_MAX_ZIPLIST_ENTRIES;
    server.list_max_ziplist_value = REDIS_LIST_MAX_ZIPLIST_VALUE;
    server.set_max_intset_entries = REDIS_SET_MAX_INTSET_ENTRIES;
    server.zset_max_ziplist_entries = REDIS_ZSET_MAX_ZIPLIST_ENTRIES;
    server.zset_max_ziplist_value = REDIS_ZSET_MAX_ZIPLIST_VALUE;
    server.shutdown_asap = 0;
    server.cluster_enabled = 0;
    server.cluster.configfile = zstrdup("nodes.conf");
    server.lua_time_limit = REDIS_LUA_TIME_LIMIT;

    updateLRUClock();
    resetServerSaveParams();

    appendServerSaveParams(60*60,1);  /* save after 1 hour and 1 change */
    appendServerSaveParams(300,100);  /* save after 5 minutes and 100 changes */
    appendServerSaveParams(60,10000); /* save after 1 minute and 10000 changes */
    /* Replication related */
    server.isslave = 0;
    server.masterauth = NULL;
    server.masterhost = NULL;
    server.masterport = 6379;
    server.master = NULL;
    server.replstate = REDIS_REPL_NONE;
    server.repl_syncio_timeout = REDIS_REPL_SYNCIO_TIMEOUT;
    server.repl_serve_stale_data = 1;
    server.repl_down_since = -1;

    /* Double constants initialization */
    R_Zero = 0.0;
    R_PosInf = 1.0/R_Zero;
    R_NegInf = -1.0/R_Zero;
    R_Nan = R_Zero/R_Zero;

    /* Command table -- we intiialize it here as it is part of the
     * initial configuration, since command names may be changed via
     * redis.conf using the rename-command directive. */
    server.commands = dictCreate(&commandTableDictType,NULL);
    populateCommandTable();
    server.delCommand = lookupCommandByCString("del");
    server.multiCommand = lookupCommandByCString("multi");
    
    /* Slow log */
    server.slowlog_log_slower_than = REDIS_SLOWLOG_LOG_SLOWER_THAN;
    server.slowlog_max_len = REDIS_SLOWLOG_MAX_LEN;
}

void initServer() {
    int j;

    signal(SIGHUP, SIG_IGN);
    signal(SIGPIPE, SIG_IGN);
    setupSignalHandlers();

    if (server.syslog_enabled) {
        openlog(server.syslog_ident, LOG_PID | LOG_NDELAY | LOG_NOWAIT,
            server.syslog_facility);
    }

    server.clients = listCreate();
    server.slaves = listCreate();
    server.monitors = listCreate();
    server.unblocked_clients = listCreate();

    createSharedObjects();
    server.el = aeCreateEventLoop();
    server.db = zmalloc(sizeof(redisDb)*server.dbnum);

    if (server.port != 0) {
        server.ipfd = anetTcpServer(server.neterr,server.port,server.bindaddr);
        if (server.ipfd == ANET_ERR) {
            redisLog(REDIS_WARNING, "Opening port: %s", server.neterr);
            exit(1);
        }
    }
    if (server.unixsocket != NULL) {
        unlink(server.unixsocket); /* don't care if this fails */
        server.sofd = anetUnixServer(server.neterr,server.unixsocket);
        if (server.sofd == ANET_ERR) {
            redisLog(REDIS_WARNING, "Opening socket: %s", server.neterr);
            exit(1);
        }
    }
    if (server.ipfd < 0 && server.sofd < 0) {
        redisLog(REDIS_WARNING, "Configured to not listen anywhere, exiting.");
        exit(1);
    }
    for (j = 0; j < server.dbnum; j++) {
        server.db[j].dict = dictCreate(&dbDictType,NULL);
        server.db[j].expires = dictCreate(&keyptrDictType,NULL);
        server.db[j].blocking_keys = dictCreate(&keylistDictType,NULL);
        server.db[j].watched_keys = dictCreate(&keylistDictType,NULL);
        server.db[j].id = j;
    }
    server.pubsub_channels = dictCreate(&keylistDictType,NULL);
    server.pubsub_patterns = listCreate();
    listSetFreeMethod(server.pubsub_patterns,freePubsubPattern);
    listSetMatchMethod(server.pubsub_patterns,listMatchPubsubPattern);
    server.cronloops = 0;
    server.bgsavechildpid = -1;
    server.bgrewritechildpid = -1;
    server.bgrewritebuf = sdsempty();
    server.aofbuf = sdsempty();
    server.lastsave = time(NULL);
    server.dirty = 0;
    server.stat_numcommands = 0;
    server.stat_numconnections = 0;
    server.stat_expiredkeys = 0;
    server.stat_evictedkeys = 0;
    server.stat_starttime = time(NULL);
    server.stat_keyspace_misses = 0;
    server.stat_keyspace_hits = 0;
    server.stat_peak_memory = 0;
    server.stat_fork_time = 0;
    server.unixtime = time(NULL);
    aeCreateTimeEvent(server.el, 1, serverCron, NULL, NULL);
    if (server.ipfd > 0 && aeCreateFileEvent(server.el,server.ipfd,AE_READABLE,
        acceptTcpHandler,NULL) == AE_ERR) oom("creating file event");
    if (server.sofd > 0 && aeCreateFileEvent(server.el,server.sofd,AE_READABLE,
        acceptUnixHandler,NULL) == AE_ERR) oom("creating file event");

    if (server.appendonly) {
        server.appendfd = open(server.appendfilename,O_WRONLY|O_APPEND|O_CREAT,0644);
        if (server.appendfd == -1) {
            redisLog(REDIS_WARNING, "Can't open the append-only file: %s",
                strerror(errno));
            exit(1);
        }
    }

    if (server.cluster_enabled) clusterInit();
<<<<<<< HEAD
    scriptingInit();
=======
    slowlogInit();
>>>>>>> 34a8b517
    srand(time(NULL)^getpid());
}

/* Populates the Redis Command Table starting from the hard coded list
 * we have on top of redis.c file. */
void populateCommandTable(void) {
    int j;
    int numcommands = sizeof(redisCommandTable)/sizeof(struct redisCommand);

    for (j = 0; j < numcommands; j++) {
        struct redisCommand *c = redisCommandTable+j;
        int retval;

        retval = dictAdd(server.commands, sdsnew(c->name), c);
        assert(retval == DICT_OK);
    }
}

void resetCommandTableStats(void) {
    int numcommands = sizeof(redisCommandTable)/sizeof(struct redisCommand);
    int j;

    for (j = 0; j < numcommands; j++) {
        struct redisCommand *c = redisCommandTable+j;

        c->microseconds = 0;
        c->calls = 0;
    }
}

/* ====================== Commands lookup and execution ===================== */

struct redisCommand *lookupCommand(sds name) {
    return dictFetchValue(server.commands, name);
}

struct redisCommand *lookupCommandByCString(char *s) {
    struct redisCommand *cmd;
    sds name = sdsnew(s);

    cmd = dictFetchValue(server.commands, name);
    sdsfree(name);
    return cmd;
}

/* Call() is the core of Redis execution of a command */
void call(redisClient *c) {
    long long dirty, start = ustime(), duration;

    dirty = server.dirty;
    c->cmd->proc(c);
    dirty = server.dirty-dirty;
    duration = ustime()-start;
    c->cmd->microseconds += duration;
    slowlogPushEntryIfNeeded(c->argv,c->argc,duration);
    c->cmd->calls++;

    if (server.appendonly && dirty)
        feedAppendOnlyFile(c->cmd,c->db->id,c->argv,c->argc);
    if ((dirty || c->cmd->flags & REDIS_CMD_FORCE_REPLICATION) &&
        listLength(server.slaves))
        replicationFeedSlaves(server.slaves,c->db->id,c->argv,c->argc);
    if (listLength(server.monitors))
        replicationFeedMonitors(server.monitors,c->db->id,c->argv,c->argc);
    server.stat_numcommands++;
}

/* If this function gets called we already read a whole
 * command, argments are in the client argv/argc fields.
 * processCommand() execute the command or prepare the
 * server for a bulk read from the client.
 *
 * If 1 is returned the client is still alive and valid and
 * and other operations can be performed by the caller. Otherwise
 * if 0 is returned the client was destroied (i.e. after QUIT). */
int processCommand(redisClient *c) {
    /* The QUIT command is handled separately. Normal command procs will
     * go through checking for replication and QUIT will cause trouble
     * when FORCE_REPLICATION is enabled and would be implemented in
     * a regular command proc. */
    if (!strcasecmp(c->argv[0]->ptr,"quit")) {
        addReply(c,shared.ok);
        c->flags |= REDIS_CLOSE_AFTER_REPLY;
        return REDIS_ERR;
    }

    /* Now lookup the command and check ASAP about trivial error conditions
     * such as wrong arity, bad command name and so forth. */
    c->cmd = lookupCommand(c->argv[0]->ptr);
    if (!c->cmd) {
        addReplyErrorFormat(c,"unknown command '%s'",
            (char*)c->argv[0]->ptr);
        return REDIS_OK;
    } else if ((c->cmd->arity > 0 && c->cmd->arity != c->argc) ||
               (c->argc < -c->cmd->arity)) {
        addReplyErrorFormat(c,"wrong number of arguments for '%s' command",
            c->cmd->name);
        return REDIS_OK;
    }

    /* Check if the user is authenticated */
    if (server.requirepass && !c->authenticated && c->cmd->proc != authCommand)
    {
        addReplyError(c,"operation not permitted");
        return REDIS_OK;
    }

    /* If cluster is enabled, redirect here */
    if (server.cluster_enabled &&
                !(c->cmd->getkeys_proc == NULL && c->cmd->firstkey == 0)) {
        int hashslot;

        if (server.cluster.state != REDIS_CLUSTER_OK) {
            addReplyError(c,"The cluster is down. Check with CLUSTER INFO for more information");
            return REDIS_OK;
        } else {
            int ask;
            clusterNode *n = getNodeByQuery(c,c->cmd,c->argv,c->argc,&hashslot,&ask);
            if (n == NULL) {
                addReplyError(c,"Multi keys request invalid in cluster");
                return REDIS_OK;
            } else if (n != server.cluster.myself) {
                addReplySds(c,sdscatprintf(sdsempty(),
                    "-%s %d %s:%d\r\n", ask ? "ASK" : "MOVED",
                    hashslot,n->ip,n->port));
                return REDIS_OK;
            }
        }
    }

    /* Handle the maxmemory directive.
     *
     * First we try to free some memory if possible (if there are volatile
     * keys in the dataset). If there are not the only thing we can do
     * is returning an error. */
    if (server.maxmemory) freeMemoryIfNeeded();
    if (server.maxmemory && (c->cmd->flags & REDIS_CMD_DENYOOM) &&
        zmalloc_used_memory() > server.maxmemory)
    {
        addReplyError(c,"command not allowed when used memory > 'maxmemory'");
        return REDIS_OK;
    }

    /* Only allow SUBSCRIBE and UNSUBSCRIBE in the context of Pub/Sub */
    if ((dictSize(c->pubsub_channels) > 0 || listLength(c->pubsub_patterns) > 0)
        &&
        c->cmd->proc != subscribeCommand &&
        c->cmd->proc != unsubscribeCommand &&
        c->cmd->proc != psubscribeCommand &&
        c->cmd->proc != punsubscribeCommand) {
        addReplyError(c,"only (P)SUBSCRIBE / (P)UNSUBSCRIBE / QUIT allowed in this context");
        return REDIS_OK;
    }

    /* Only allow INFO and SLAVEOF when slave-serve-stale-data is no and
     * we are a slave with a broken link with master. */
    if (server.masterhost && server.replstate != REDIS_REPL_CONNECTED &&
        server.repl_serve_stale_data == 0 &&
        c->cmd->proc != infoCommand && c->cmd->proc != slaveofCommand)
    {
        addReplyError(c,
            "link with MASTER is down and slave-serve-stale-data is set to no");
        return REDIS_OK;
    }

    /* Loading DB? Return an error if the command is not INFO */
    if (server.loading && c->cmd->proc != infoCommand) {
        addReply(c, shared.loadingerr);
        return REDIS_OK;
    }

    /* Exec the command */
    if (c->flags & REDIS_MULTI &&
        c->cmd->proc != execCommand && c->cmd->proc != discardCommand &&
        c->cmd->proc != multiCommand && c->cmd->proc != watchCommand)
    {
        queueMultiCommand(c);
        addReply(c,shared.queued);
    } else {
        call(c);
    }
    return REDIS_OK;
}

/*================================== Shutdown =============================== */

int prepareForShutdown() {
    redisLog(REDIS_WARNING,"User requested shutdown, saving DB...");
    /* Kill the saving child if there is a background saving in progress.
       We want to avoid race conditions, for instance our saving child may
       overwrite the synchronous saving did by SHUTDOWN. */
    if (server.bgsavechildpid != -1) {
        redisLog(REDIS_WARNING,"There is a live saving child. Killing it!");
        kill(server.bgsavechildpid,SIGKILL);
        rdbRemoveTempFile(server.bgsavechildpid);
    }
    if (server.appendonly) {
        /* Append only file: fsync() the AOF and exit */
        aof_fsync(server.appendfd);
    } else if (server.saveparamslen > 0) {
        /* Snapshotting. Perform a SYNC SAVE and exit */
        if (rdbSave(server.dbfilename) != REDIS_OK) {
            /* Ooops.. error saving! The best we can do is to continue
             * operating. Note that if there was a background saving process,
             * in the next cron() Redis will be notified that the background
             * saving aborted, handling special stuff like slaves pending for
             * synchronization... */
            redisLog(REDIS_WARNING,"Error trying to save the DB, can't exit");
            return REDIS_ERR;
        }
    } else {
        redisLog(REDIS_WARNING,"Not saving DB.");
    }
    if (server.daemonize) unlink(server.pidfile);
    redisLog(REDIS_WARNING,"Server exit now, bye bye...");
    return REDIS_OK;
}

/*================================== Commands =============================== */

void authCommand(redisClient *c) {
    if (!server.requirepass || !strcmp(c->argv[1]->ptr, server.requirepass)) {
      c->authenticated = 1;
      addReply(c,shared.ok);
    } else {
      c->authenticated = 0;
      addReplyError(c,"invalid password");
    }
}

void pingCommand(redisClient *c) {
    addReply(c,shared.pong);
}

void echoCommand(redisClient *c) {
    addReplyBulk(c,c->argv[1]);
}

/* Convert an amount of bytes into a human readable string in the form
 * of 100B, 2G, 100M, 4K, and so forth. */
void bytesToHuman(char *s, unsigned long long n) {
    double d;

    if (n < 1024) {
        /* Bytes */
        sprintf(s,"%lluB",n);
        return;
    } else if (n < (1024*1024)) {
        d = (double)n/(1024);
        sprintf(s,"%.2fK",d);
    } else if (n < (1024LL*1024*1024)) {
        d = (double)n/(1024*1024);
        sprintf(s,"%.2fM",d);
    } else if (n < (1024LL*1024*1024*1024)) {
        d = (double)n/(1024LL*1024*1024);
        sprintf(s,"%.2fG",d);
    }
}

/* Create the string returned by the INFO command. This is decoupled
 * by the INFO command itself as we need to report the same information
 * on memory corruption problems. */
sds genRedisInfoString(char *section) {
    sds info = sdsempty();
    time_t uptime = time(NULL)-server.stat_starttime;
    int j, numcommands;
    struct rusage self_ru, c_ru;
    unsigned long lol, bib;
    int allsections = 0, defsections = 0;
    int sections = 0;
    
    if (section) {
        allsections = strcasecmp(section,"all") == 0;
        defsections = strcasecmp(section,"default") == 0;
    }

    getrusage(RUSAGE_SELF, &self_ru);
    getrusage(RUSAGE_CHILDREN, &c_ru);
    getClientsMaxBuffers(&lol,&bib);

    /* Server */
    if (allsections || defsections || !strcasecmp(section,"server")) {
        if (sections++) info = sdscat(info,"\r\n");
        info = sdscatprintf(info,
            "# Server\r\n"
            "redis_version:%s\r\n"
            "redis_git_sha1:%s\r\n"
            "redis_git_dirty:%d\r\n"
            "arch_bits:%s\r\n"
            "multiplexing_api:%s\r\n"
            "process_id:%ld\r\n"
            "tcp_port:%d\r\n"
            "uptime_in_seconds:%ld\r\n"
            "uptime_in_days:%ld\r\n"
            "lru_clock:%ld\r\n",
            REDIS_VERSION,
            redisGitSHA1(),
            strtol(redisGitDirty(),NULL,10) > 0,
            (sizeof(long) == 8) ? "64" : "32",
            aeGetApiName(),
            (long) getpid(),
            server.port,
            uptime,
            uptime/(3600*24),
            (unsigned long) server.lruclock);
    }

    /* Clients */
    if (allsections || defsections || !strcasecmp(section,"clients")) {
        if (sections++) info = sdscat(info,"\r\n");
        info = sdscatprintf(info,
            "# Clients\r\n"
            "connected_clients:%d\r\n"
            "client_longest_output_list:%lu\r\n"
            "client_biggest_input_buf:%lu\r\n"
            "blocked_clients:%d\r\n",
            listLength(server.clients)-listLength(server.slaves),
            lol, bib,
            server.bpop_blocked_clients);
    }

    /* Memory */
    if (allsections || defsections || !strcasecmp(section,"memory")) {
        char hmem[64];
        char peak_hmem[64];

        bytesToHuman(hmem,zmalloc_used_memory());
        bytesToHuman(peak_hmem,server.stat_peak_memory);
        if (sections++) info = sdscat(info,"\r\n");
        info = sdscatprintf(info,
            "# Memory\r\n"
            "used_memory:%zu\r\n"
            "used_memory_human:%s\r\n"
            "used_memory_rss:%zu\r\n"
            "used_memory_peak:%zu\r\n"
            "used_memory_peak_human:%s\r\n"
            "used_memory_lua:%lld\r\n"
            "mem_fragmentation_ratio:%.2f\r\n"
            "mem_allocator:%s\r\n",
            zmalloc_used_memory(),
            hmem,
            zmalloc_get_rss(),
            server.stat_peak_memory,
            peak_hmem,
            ((long long)lua_gc(server.lua,LUA_GCCOUNT,0))*1024LL,
            zmalloc_get_fragmentation_ratio(),
            ZMALLOC_LIB
            );
    }

    /* Persistence */
    if (allsections || defsections || !strcasecmp(section,"persistence")) {
        if (sections++) info = sdscat(info,"\r\n");
        info = sdscatprintf(info,
            "# Persistence\r\n"
            "loading:%d\r\n"
            "aof_enabled:%d\r\n"
            "changes_since_last_save:%lld\r\n"
            "bgsave_in_progress:%d\r\n"
            "last_save_time:%ld\r\n"
            "bgrewriteaof_in_progress:%d\r\n",
            server.loading,
            server.appendonly,
            server.dirty,
            server.bgsavechildpid != -1,
            server.lastsave,
            server.bgrewritechildpid != -1);

        if (server.appendonly) {
            info = sdscatprintf(info,
                "aof_current_size:%lld\r\n"
                "aof_base_size:%lld\r\n"
                "aof_pending_rewrite:%d\r\n",
                (long long) server.appendonly_current_size,
                (long long) server.auto_aofrewrite_base_size,
                server.aofrewrite_scheduled);
        }

        if (server.loading) {
            double perc;
            time_t eta, elapsed;
            off_t remaining_bytes = server.loading_total_bytes-
                                    server.loading_loaded_bytes;

            perc = ((double)server.loading_loaded_bytes /
                   server.loading_total_bytes) * 100;

            elapsed = time(NULL)-server.loading_start_time;
            if (elapsed == 0) {
                eta = 1; /* A fake 1 second figure if we don't have
                            enough info */
            } else {
                eta = (elapsed*remaining_bytes)/server.loading_loaded_bytes;
            }

            info = sdscatprintf(info,
                "loading_start_time:%ld\r\n"
                "loading_total_bytes:%llu\r\n"
                "loading_loaded_bytes:%llu\r\n"
                "loading_loaded_perc:%.2f\r\n"
                "loading_eta_seconds:%ld\r\n"
                ,(unsigned long) server.loading_start_time,
                (unsigned long long) server.loading_total_bytes,
                (unsigned long long) server.loading_loaded_bytes,
                perc,
                eta
            );
        }
    }

    /* Stats */
    if (allsections || defsections || !strcasecmp(section,"stats")) {
        if (sections++) info = sdscat(info,"\r\n");
        info = sdscatprintf(info,
            "# Stats\r\n"
            "total_connections_received:%lld\r\n"
            "total_commands_processed:%lld\r\n"
            "expired_keys:%lld\r\n"
            "evicted_keys:%lld\r\n"
            "keyspace_hits:%lld\r\n"
            "keyspace_misses:%lld\r\n"
            "pubsub_channels:%ld\r\n"
            "pubsub_patterns:%u\r\n"
            "latest_fork_usec:%lld\r\n",
            server.stat_numconnections,
            server.stat_numcommands,
            server.stat_expiredkeys,
            server.stat_evictedkeys,
            server.stat_keyspace_hits,
            server.stat_keyspace_misses,
            dictSize(server.pubsub_channels),
            listLength(server.pubsub_patterns),
            server.stat_fork_time);
    }

    /* Replication */
    if (allsections || defsections || !strcasecmp(section,"replication")) {
        if (sections++) info = sdscat(info,"\r\n");
        info = sdscatprintf(info,
            "# Replication\r\n"
            "role:%s\r\n",
            server.masterhost == NULL ? "master" : "slave");
        if (server.masterhost) {
            info = sdscatprintf(info,
                "master_host:%s\r\n"
                "master_port:%d\r\n"
                "master_link_status:%s\r\n"
                "master_last_io_seconds_ago:%d\r\n"
                "master_sync_in_progress:%d\r\n"
                ,server.masterhost,
                server.masterport,
                (server.replstate == REDIS_REPL_CONNECTED) ?
                    "up" : "down",
                server.master ?
                ((int)(time(NULL)-server.master->lastinteraction)) : -1,
                server.replstate == REDIS_REPL_TRANSFER
            );

            if (server.replstate == REDIS_REPL_TRANSFER) {
                info = sdscatprintf(info,
                    "master_sync_left_bytes:%ld\r\n"
                    "master_sync_last_io_seconds_ago:%d\r\n"
                    ,(long)server.repl_transfer_left,
                    (int)(time(NULL)-server.repl_transfer_lastio)
                );
            }

            if (server.replstate != REDIS_REPL_CONNECTED) {
                info = sdscatprintf(info,
                    "master_link_down_since_seconds:%ld\r\n",
                    (long)time(NULL)-server.repl_down_since);
            }
        }
        info = sdscatprintf(info,
            "connected_slaves:%d\r\n",
            listLength(server.slaves));
    }

    /* CPU */
    if (allsections || defsections || !strcasecmp(section,"cpu")) {
        if (sections++) info = sdscat(info,"\r\n");
        info = sdscatprintf(info,
        "# CPU\r\n"
        "used_cpu_sys:%.2f\r\n"
        "used_cpu_user:%.2f\r\n"
        "used_cpu_sys_children:%.2f\r\n"
        "used_cpu_user_children:%.2f\r\n",
        (float)self_ru.ru_utime.tv_sec+(float)self_ru.ru_utime.tv_usec/1000000,
        (float)self_ru.ru_stime.tv_sec+(float)self_ru.ru_stime.tv_usec/1000000,
        (float)c_ru.ru_utime.tv_sec+(float)c_ru.ru_utime.tv_usec/1000000,
        (float)c_ru.ru_stime.tv_sec+(float)c_ru.ru_stime.tv_usec/1000000);
    }

    /* cmdtime */
    if (allsections || !strcasecmp(section,"commandstats")) {
        if (sections++) info = sdscat(info,"\r\n");
        info = sdscatprintf(info, "# Commandstats\r\n");
        numcommands = sizeof(redisCommandTable)/sizeof(struct redisCommand);
        for (j = 0; j < numcommands; j++) {
            struct redisCommand *c = redisCommandTable+j;

            if (!c->calls) continue;
            info = sdscatprintf(info,
                "cmdstat_%s:calls=%lld,usec=%lld,usec_per_call=%.2f\r\n",
                c->name, c->calls, c->microseconds,
                (c->calls == 0) ? 0 : ((float)c->microseconds/c->calls));
        }
    }

    /* Clusetr */
    if (allsections || defsections || !strcasecmp(section,"cluster")) {
        if (sections++) info = sdscat(info,"\r\n");
        info = sdscatprintf(info,
        "# Cluster\r\n"
        "cluster_enabled:%d\r\n",
        server.cluster_enabled);
    }

    /* Key space */
    if (allsections || defsections || !strcasecmp(section,"keyspace")) {
        if (sections++) info = sdscat(info,"\r\n");
        info = sdscatprintf(info, "# Keyspace\r\n");
        for (j = 0; j < server.dbnum; j++) {
            long long keys, vkeys;

            keys = dictSize(server.db[j].dict);
            vkeys = dictSize(server.db[j].expires);
            if (keys || vkeys) {
                info = sdscatprintf(info, "db%d:keys=%lld,expires=%lld\r\n",
                    j, keys, vkeys);
            }
        }
    }
    return info;
}

void infoCommand(redisClient *c) {
    char *section = c->argc == 2 ? c->argv[1]->ptr : "default";

    if (c->argc > 2) {
        addReply(c,shared.syntaxerr);
        return;
    }
    sds info = genRedisInfoString(section);
    addReplySds(c,sdscatprintf(sdsempty(),"$%lu\r\n",
        (unsigned long)sdslen(info)));
    addReplySds(c,info);
    addReply(c,shared.crlf);
}

void monitorCommand(redisClient *c) {
    /* ignore MONITOR if aleady slave or in monitor mode */
    if (c->flags & REDIS_SLAVE) return;

    c->flags |= (REDIS_SLAVE|REDIS_MONITOR);
    c->slaveseldb = 0;
    listAddNodeTail(server.monitors,c);
    addReply(c,shared.ok);
}

/* ============================ Maxmemory directive  ======================== */

/* This function gets called when 'maxmemory' is set on the config file to limit
 * the max memory used by the server, and we are out of memory.
 * This function will try to, in order:
 *
 * - Free objects from the free list
 * - Try to remove keys with an EXPIRE set
 *
 * It is not possible to free enough memory to reach used-memory < maxmemory
 * the server will start refusing commands that will enlarge even more the
 * memory usage.
 */
void freeMemoryIfNeeded(void) {
    /* Remove keys accordingly to the active policy as long as we are
     * over the memory limit. */
    if (server.maxmemory_policy == REDIS_MAXMEMORY_NO_EVICTION) return;

    while (server.maxmemory && zmalloc_used_memory() > server.maxmemory) {
        int j, k, freed = 0;

        for (j = 0; j < server.dbnum; j++) {
            long bestval = 0; /* just to prevent warning */
            sds bestkey = NULL;
            struct dictEntry *de;
            redisDb *db = server.db+j;
            dict *dict;

            if (server.maxmemory_policy == REDIS_MAXMEMORY_ALLKEYS_LRU ||
                server.maxmemory_policy == REDIS_MAXMEMORY_ALLKEYS_RANDOM)
            {
                dict = server.db[j].dict;
            } else {
                dict = server.db[j].expires;
            }
            if (dictSize(dict) == 0) continue;

            /* volatile-random and allkeys-random policy */
            if (server.maxmemory_policy == REDIS_MAXMEMORY_ALLKEYS_RANDOM ||
                server.maxmemory_policy == REDIS_MAXMEMORY_VOLATILE_RANDOM)
            {
                de = dictGetRandomKey(dict);
                bestkey = dictGetEntryKey(de);
            }

            /* volatile-lru and allkeys-lru policy */
            else if (server.maxmemory_policy == REDIS_MAXMEMORY_ALLKEYS_LRU ||
                server.maxmemory_policy == REDIS_MAXMEMORY_VOLATILE_LRU)
            {
                for (k = 0; k < server.maxmemory_samples; k++) {
                    sds thiskey;
                    long thisval;
                    robj *o;

                    de = dictGetRandomKey(dict);
                    thiskey = dictGetEntryKey(de);
                    /* When policy is volatile-lru we need an additonal lookup
                     * to locate the real key, as dict is set to db->expires. */
                    if (server.maxmemory_policy == REDIS_MAXMEMORY_VOLATILE_LRU)
                        de = dictFind(db->dict, thiskey);
                    o = dictGetEntryVal(de);
                    thisval = estimateObjectIdleTime(o);

                    /* Higher idle time is better candidate for deletion */
                    if (bestkey == NULL || thisval > bestval) {
                        bestkey = thiskey;
                        bestval = thisval;
                    }
                }
            }

            /* volatile-ttl */
            else if (server.maxmemory_policy == REDIS_MAXMEMORY_VOLATILE_TTL) {
                for (k = 0; k < server.maxmemory_samples; k++) {
                    sds thiskey;
                    long thisval;

                    de = dictGetRandomKey(dict);
                    thiskey = dictGetEntryKey(de);
                    thisval = (long) dictGetEntryVal(de);

                    /* Expire sooner (minor expire unix timestamp) is better
                     * candidate for deletion */
                    if (bestkey == NULL || thisval < bestval) {
                        bestkey = thiskey;
                        bestval = thisval;
                    }
                }
            }

            /* Finally remove the selected key. */
            if (bestkey) {
                robj *keyobj = createStringObject(bestkey,sdslen(bestkey));
                propagateExpire(db,keyobj);
                dbDelete(db,keyobj);
                server.stat_evictedkeys++;
                decrRefCount(keyobj);
                freed++;
            }
        }
        if (!freed) return; /* nothing to free... */
    }
}

/* =================================== Main! ================================ */

#ifdef __linux__
int linuxOvercommitMemoryValue(void) {
    FILE *fp = fopen("/proc/sys/vm/overcommit_memory","r");
    char buf[64];

    if (!fp) return -1;
    if (fgets(buf,64,fp) == NULL) {
        fclose(fp);
        return -1;
    }
    fclose(fp);

    return atoi(buf);
}

void linuxOvercommitMemoryWarning(void) {
    if (linuxOvercommitMemoryValue() == 0) {
        redisLog(REDIS_WARNING,"WARNING overcommit_memory is set to 0! Background save may fail under low memory condition. To fix this issue add 'vm.overcommit_memory = 1' to /etc/sysctl.conf and then reboot or run the command 'sysctl vm.overcommit_memory=1' for this to take effect.");
    }
}
#endif /* __linux__ */

void createPidFile(void) {
    /* Try to write the pid file in a best-effort way. */
    FILE *fp = fopen(server.pidfile,"w");
    if (fp) {
        fprintf(fp,"%d\n",(int)getpid());
        fclose(fp);
    }
}

void daemonize(void) {
    int fd;

    if (fork() != 0) exit(0); /* parent exits */
    setsid(); /* create a new session */

    /* Every output goes to /dev/null. If Redis is daemonized but
     * the 'logfile' is set to 'stdout' in the configuration file
     * it will not log at all. */
    if ((fd = open("/dev/null", O_RDWR, 0)) != -1) {
        dup2(fd, STDIN_FILENO);
        dup2(fd, STDOUT_FILENO);
        dup2(fd, STDERR_FILENO);
        if (fd > STDERR_FILENO) close(fd);
    }
}

void version() {
    printf("Redis server version %s (%s:%d)\n", REDIS_VERSION,
        redisGitSHA1(), atoi(redisGitDirty()) > 0);
    exit(0);
}

void usage() {
    fprintf(stderr,"Usage: ./redis-server [/path/to/redis.conf]\n");
    fprintf(stderr,"       ./redis-server - (read config from stdin)\n");
    exit(1);
}

void redisAsciiArt(void) {
#include "asciilogo.h"
    char *buf = zmalloc(1024*16);

    snprintf(buf,1024*16,ascii_logo,
        REDIS_VERSION,
        redisGitSHA1(),
        strtol(redisGitDirty(),NULL,10) > 0,
        (sizeof(long) == 8) ? "64" : "32",
        server.cluster_enabled ? "cluster" : "stand alone",
        server.port,
        (long) getpid()
    );
    redisLogRaw(REDIS_NOTICE|REDIS_LOG_RAW,buf);
    zfree(buf);
}

int main(int argc, char **argv) {
    long long start;

    initServerConfig();
    if (argc == 2) {
        if (strcmp(argv[1], "-v") == 0 ||
            strcmp(argv[1], "--version") == 0) version();
        if (strcmp(argv[1], "--help") == 0) usage();
        resetServerSaveParams();
        loadServerConfig(argv[1]);
    } else if ((argc > 2)) {
        usage();
    } else {
        redisLog(REDIS_WARNING,"Warning: no config file specified, using the default config. In order to specify a config file use 'redis-server /path/to/redis.conf'");
    }
    if (server.daemonize) daemonize();
    initServer();
    if (server.daemonize) createPidFile();
    redisAsciiArt();
    redisLog(REDIS_NOTICE,"Server started, Redis version " REDIS_VERSION);
#ifdef __linux__
    linuxOvercommitMemoryWarning();
#endif
    start = ustime();
    if (server.appendonly) {
        if (loadAppendOnlyFile(server.appendfilename) == REDIS_OK)
            redisLog(REDIS_NOTICE,"DB loaded from append only file: %.3f seconds",(float)(ustime()-start)/1000000);
    } else {
        if (rdbLoad(server.dbfilename) == REDIS_OK)
            redisLog(REDIS_NOTICE,"DB loaded from disk: %.3f seconds",(float)(ustime()-start)/1000000);
    }
    if (server.ipfd > 0)
        redisLog(REDIS_NOTICE,"The server is now ready to accept connections on port %d", server.port);
    if (server.sofd > 0)
        redisLog(REDIS_NOTICE,"The server is now ready to accept connections at %s", server.unixsocket);
    aeSetBeforeSleepProc(server.el,beforeSleep);
    aeMain(server.el);
    aeDeleteEventLoop(server.el);
    return 0;
}

#ifdef HAVE_BACKTRACE
static void *getMcontextEip(ucontext_t *uc) {
#if defined(__FreeBSD__)
    return (void*) uc->uc_mcontext.mc_eip;
#elif defined(__dietlibc__)
    return (void*) uc->uc_mcontext.eip;
#elif defined(__APPLE__) && !defined(MAC_OS_X_VERSION_10_6)
  #if __x86_64__
    return (void*) uc->uc_mcontext->__ss.__rip;
  #else
    return (void*) uc->uc_mcontext->__ss.__eip;
  #endif
#elif defined(__APPLE__) && defined(MAC_OS_X_VERSION_10_6)
  #if defined(_STRUCT_X86_THREAD_STATE64) && !defined(__i386__)
    return (void*) uc->uc_mcontext->__ss.__rip;
  #else
    return (void*) uc->uc_mcontext->__ss.__eip;
  #endif
#elif defined(__i386__)
    return (void*) uc->uc_mcontext.gregs[14]; /* Linux 32 */
#elif defined(__X86_64__) || defined(__x86_64__)
    return (void*) uc->uc_mcontext.gregs[16]; /* Linux 64 */
#elif defined(__ia64__) /* Linux IA64 */
    return (void*) uc->uc_mcontext.sc_ip;
#else
    return NULL;
#endif
}

static void sigsegvHandler(int sig, siginfo_t *info, void *secret) {
    void *trace[100];
    char **messages = NULL;
    int i, trace_size = 0;
    ucontext_t *uc = (ucontext_t*) secret;
    sds infostring;
    struct sigaction act;
    REDIS_NOTUSED(info);

    redisLog(REDIS_WARNING,
        "======= Ooops! Redis %s got signal: -%d- =======", REDIS_VERSION, sig);
    infostring = genRedisInfoString("all");
    redisLogRaw(REDIS_WARNING, infostring);
    /* It's not safe to sdsfree() the returned string under memory
     * corruption conditions. Let it leak as we are going to abort */

    trace_size = backtrace(trace, 100);
    /* overwrite sigaction with caller's address */
    if (getMcontextEip(uc) != NULL) {
        trace[1] = getMcontextEip(uc);
    }
    messages = backtrace_symbols(trace, trace_size);

    for (i=1; i<trace_size; ++i)
        redisLog(REDIS_WARNING,"%s", messages[i]);

    /* free(messages); Don't call free() with possibly corrupted memory. */
    if (server.daemonize) unlink(server.pidfile);

    /* Make sure we exit with the right signal at the end. So for instance
     * the core will be dumped if enabled. */
    sigemptyset (&act.sa_mask);
    /* When the SA_SIGINFO flag is set in sa_flags then sa_sigaction
     * is used. Otherwise, sa_handler is used */
    act.sa_flags = SA_NODEFER | SA_ONSTACK | SA_RESETHAND;
    act.sa_handler = SIG_DFL;
    sigaction (sig, &act, NULL);
    kill(getpid(),sig);
}
#endif /* HAVE_BACKTRACE */

static void sigtermHandler(int sig) {
    REDIS_NOTUSED(sig);

    redisLog(REDIS_WARNING,"Received SIGTERM, scheduling shutdown...");
    server.shutdown_asap = 1;
}

void setupSignalHandlers(void) {
    struct sigaction act;

    /* When the SA_SIGINFO flag is set in sa_flags then sa_sigaction is used.
     * Otherwise, sa_handler is used. */
    sigemptyset(&act.sa_mask);
    act.sa_flags = SA_NODEFER | SA_ONSTACK | SA_RESETHAND;
    act.sa_handler = sigtermHandler;
    sigaction(SIGTERM, &act, NULL);

#ifdef HAVE_BACKTRACE
    sigemptyset(&act.sa_mask);
    act.sa_flags = SA_NODEFER | SA_ONSTACK | SA_RESETHAND | SA_SIGINFO;
    act.sa_sigaction = sigsegvHandler;
    sigaction(SIGSEGV, &act, NULL);
    sigaction(SIGBUS, &act, NULL);
    sigaction(SIGFPE, &act, NULL);
    sigaction(SIGILL, &act, NULL);
#endif
    return;
}

/* The End */<|MERGE_RESOLUTION|>--- conflicted
+++ resolved
@@ -194,12 +194,9 @@
     {"dump",dumpCommand,2,0,NULL,0,0,0,0,0},
     {"object",objectCommand,-2,0,NULL,0,0,0,0,0},
     {"client",clientCommand,-2,0,NULL,0,0,0,0,0},
-<<<<<<< HEAD
     {"eval",evalCommand,-3,REDIS_CMD_DENYOOM,zunionInterGetKeys,0,0,0,0,0},
-    {"evalsha",evalShaCommand,-3,REDIS_CMD_DENYOOM,zunionInterGetKeys,0,0,0,0,0}
-=======
+    {"evalsha",evalShaCommand,-3,REDIS_CMD_DENYOOM,zunionInterGetKeys,0,0,0,0,0},
     {"slowlog",slowlogCommand,-2,0,NULL,0,0,0,0,0}
->>>>>>> 34a8b517
 };
 
 /*============================ Utility functions ============================ */
@@ -966,11 +963,8 @@
     }
 
     if (server.cluster_enabled) clusterInit();
-<<<<<<< HEAD
     scriptingInit();
-=======
     slowlogInit();
->>>>>>> 34a8b517
     srand(time(NULL)^getpid());
 }
 
